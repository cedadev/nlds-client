#! /usr/bin/env python
<<<<<<< HEAD
import click
from nlds_client.clientlib.transactions import (
    get_filelist, put_filelist, del_filelist, list_holding, find_file,
    monitor_transactions, get_transaction_state, change_metadata
)
=======
"""

"""
__author__ = "Neil Massey and Jack Leland"
__date__ = "29 Jan 2024"
__copyright__ = "Copyright 2024 United Kingdom Research and Innovation"
__license__ = "BSD - see LICENSE file in top-level package directory"
__contact__ = "neil.massey@stfc.ac.uk"

from json import dumps as json_dumps
>>>>>>> aceaf4f5

import click

from nlds_client.clientlib.transactions import (
    get_filelist,
    put_filelist,
    list_holding,
    find_file,
    monitor_transactions,
    get_transaction_state,
    change_metadata,
    init_client,
)
from nlds_client.clientlib.exceptions import (
    ConnectionError,
    RequestError,
    AuthenticationError,
)
from nlds_client.clientlib.config import get_user, get_group, load_config
from nlds_client.clientlib.nlds_client_setup import CONFIG_FILE_LOCATION

json = False


@click.group()
def nlds_client():
    pass


"""Custom class for tags in the format key:value 
(i.e. using the colon as separator between key and value."""


class TagParamType(click.ParamType):
    name = "tag"

    def __init__(self):
        self.tag_dict = {}

    def convert(self, value, param, ctx):
        try:
            substrs = value.replace(" ", "").split(",")
            for s in substrs:
                k, v = s.split(":")
                self.tag_dict[k] = v
        except ValueError:
            self.fail(f"{value!r} is not a valid (list of) tag(s)", param, ctx)
        return self.tag_dict


def integer_permissions_to_string(intperm):
    octal = oct(intperm)[2:]
    result = ""
    value_letters = [(4, "r"), (2, "w"), (1, "x")]
    # Iterate over each of the digits in octal
    for digit in [int(n) for n in str(octal)]:
        # Check for each of the permissions values
        for value, letter in value_letters:
            if digit >= value:
                result += letter
                digit -= value
            else:
                result += "-"
    return result


def pretty_size(size):
    """Returns file size in human readable format"""

    suffixes = [
        ("B", 1),
        ("K", 1000),
        ("M", 1000000),
        ("G", 1000000000),
        ("T", 1000000000000),
    ]
    level_up_factor = 2000.0
    for suf, multipler in suffixes:
        if float(size) / multipler > level_up_factor:
            continue
        else:
            return round(size / float(multipler), 2).__str__() + suf
    return round(size / float(multipler), 2).__str__() + suf


def format_request_details(
    user,
    group,
    groupall=False,
    label=None,
    holding_id=None,
    tag=None,
    id=None,
    transaction_id=None,
    sub_id=None,
    state=None,
    api_action=None,
    job_label=None,
):
    config = load_config()
    out = ""
    user = get_user(config, user)
    out += f"user:{user}, "

    group = get_group(config, group)
    out += f"group:{group}, "

    if groupall:
        out += f"groupall:{groupall}, "
    if label:
        out += f"label:{label}, "
    if id:
        out += f"id:{id}, "
    if holding_id:
        out += f"holding_id:{holding_id}, "
    if tag:
        out += f"tag:{tag}, "
    if transaction_id:
        out += f"transaction_id:{transaction_id}, "
    if job_label:
        out += f"job_label:{job_label}, "
    if sub_id:
        out += f"sub_id:{sub_id}, "
    if state:
        out += f"state:{state}, "
    if api_action:
        out += f"api-action:{api_action}, "
    return out[:-2]


def _tags_to_str(tags):
    tags_str = ""
    for t in tags:
        tags_str += f"{t} : {tags[t]}\n{'':22}"
    return tags_str


def print_list(response: dict, req_details):
    """Print out the response from the list command"""
    n_holdings = len(response["data"]["holdings"])
    list_string = "Listing holding"
    if n_holdings > 1:
        list_string += "s"
    list_string += " for "
    list_string += req_details
    click.echo(list_string)
    if n_holdings == 1:
        h = response["data"]["holdings"][0]
        click.echo(f"{'':<4}{'user':<16}: {h['user']}")
        click.echo(f"{'':<4}{'group':<16}: {h['group']}")
        click.echo(f"{'':<4}{'id':<16}: {h['id']}")
        click.echo(f"{'':<4}{'label':<16}: {h['label']}")
        click.echo(f"{'':<4}{'ingest time':<16}: {h['date'].replace('T',' ')}")
        if "transactions" in h:
            trans_str = ""
            for t in h["transactions"]:
                trans_str += t + f"\n{'':<22}"
            click.echo(f"{'':<4}{'transaction id':<16}: {trans_str[:-23]}")
        if "tags" in h and len(h["tags"]) > 0:
            tags_str = _tags_to_str(h["tags"])
            click.echo(f"{'':<4}{'tags':<16}: {tags_str[:-23]}")
    else:
        click.echo(f"{'':<4}{'user':<16}{'id':<6}{'label':<16}{'ingest time':<32}")
        for h in response["data"]["holdings"]:
            click.echo(
                f"{'':<4}{h['user']:<16}{h['id']:<6}{h['label']:<16}{h['date'].replace('T',' '):<32}"
            )


def print_single_stat(response: dict, req_details):
    """Print a single status in more detail, with a list of failed files if
    necessary"""
    stat_string = "State of transaction for "
    stat_string += req_details
    click.echo(stat_string)
    # still looping over the keys, just in case more than one state returned
    for tr in response["data"]["records"]:
        state, _ = get_transaction_state(tr)
        if state == None:
            continue
        click.echo(f"{'':<4}{'id':<16}: {tr['id']}")
        click.echo(f"{'':<4}{'user':<16}: {tr['user']}")
        click.echo(f"{'':<4}{'group':<16}: {tr['group']}")
        click.echo(f"{'':<4}{'action':<16}: {tr['api_action']}")
        click.echo(f"{'':<4}{'transaction id':<16}: {tr['transaction_id']}")
        if "label" in tr:
            click.echo(f"{'':<4}{'label':<16}: {tr['label']}")
        click.echo(
            f"{'':<4}{'creation time':<16}: {(tr['creation_time']).replace('T',' ')}"
        )
        click.echo(f"{'':<4}{'state':<16}: {state}")
        if "warnings" in tr:
            warn_str = ""
            for w in tr["warnings"]:
                warn_str += w + f"\n{'':<22}"
            click.echo(f"{'':<4}{'warnings':<16}: {warn_str[:-23]}")

        click.echo(f"{'':<4}{'sub records':<16}->")
        for sr in tr["sub_records"]:
            click.echo(f"{'':4}{'+':<4} {'id':<13}: {sr['id']}")
            click.echo(f"{'':<9}{'sub_id':<13}: {sr['sub_id']}")
            click.echo(f"{'':<9}{'state':<13}: {sr['state']}")
            click.echo(
                f"{'':<9}{'last update':<13}: {(sr['last_updated']).replace('T',' ')}"
            )

            if len(sr["failed_files"]) > 0:
                click.echo(f"{'':<9}{'failed files':<13}->")
                for ff in sr["failed_files"]:
                    click.echo(f"{'':<9}{'+':<4} {'filepath':<8} : {ff['filepath']}")
                    click.echo(f"{'':<9}{'':>4} {'reason':<8} : {ff['reason']}")


def print_multi_stat(response: dict, req_details):
    """Print a multi-line set of status"""
    stat_string = "State of transactions for "
    stat_string += req_details
    click.echo(stat_string)
    click.echo(
        f"{'':<4}{'user':<16}{'id':<6}{'action':<16}{'job label':<16}"
        f"{'label':<16}{'state':<23}{'last update':<20}"
    )
    for tr in response["data"]["records"]:
        state, time = get_transaction_state(tr)
        if state == None:
            continue
        time = time.isoformat().replace("T", " ")
        if "label" in tr:
            label = tr["label"]
        else:
            label = ""
        if "job_label" in tr and tr["job_label"]:
            job_label = tr["job_label"]
        else:
            job_label = ""  # tr['transaction_id'][0:8]
        click.echo(
            f"{'':<4}{tr['user']:<16}{tr['id']:<6}{tr['api_action']:<16}"
            f"{job_label:16}{label:16}"
            f"{state:<23}{time:<20}"
        )


def print_stat(response: dict, req_details):
    """Print out the response from the list command"""
    L = len(response["data"]["records"])
    if L == 0:
        user = response["details"]["user"]
        group = response["details"]["group"]
        click.echo(f"No transactions found for user: {user}, group: {group}")
    elif L == 1:
        print_single_stat(response, req_details)
    else:
        print_multi_stat(response, req_details)


def __count_files(response: dict):
    """Count the number of files returned from a find query"""
    n_files = 0
    for h in response["data"]["holdings"]:
        holding = response["data"]["holdings"][h]
        for t in holding["transactions"]:
            transaction = holding["transactions"][t]
            n_files += len(transaction["filelist"])
    return n_files


def print_single_file(response, print_url=False):
    """Print (full) details of one file"""
    # NRM - note: still using loops over dictionary keys as its
    # 1. easier than trying to just use the first key
    # 2. a bit more robust - in case more than one file matches, for example, in
    # separate holdings
    for hkey in response["data"]["holdings"]:
        h = response["data"]["holdings"][hkey]
        for tkey in h["transactions"]:
            t = h["transactions"][tkey]
            time = t["ingest_time"].replace("T", " ")
            for f in t["filelist"]:
                click.echo(f"{'':<4}{'path':<16}: {f['original_path']}")
                click.echo(f"{'':<4}{'type':<16}: {f['path_type']}")
                if f["link_path"]:
                    click.echo(f"{'':<4}{'link path':<16}: {f['link_path']}")
                size = pretty_size(f["size"])
                click.echo(f"{'':<4}{'size':<16}: {size}")
                click.echo(f"{'':<4}{'user uid':<16}: {f['user']}")
                click.echo(f"{'':<4}{'group gid':<16}: {f['group']}")
                click.echo(
                    f"{'':<4}{'permissions':<16}: "
                    f"{integer_permissions_to_string(f['permissions'])}"
                )
                click.echo(f"{'':<4}{'ingest time':<16}: {time}")
                # locations
                stls = " "
                url = _get_url_from_file(f)
                for s in f["locations"]:
                    stls += s["storage_type"] + ", "

                click.echo(f"{'':<4}{'storage location':<16}:{stls[0:-2]}")
                if url is not None and print_url:
                    click.echo(f"{'':<4}{'url':<16}: {url}")


def _get_url_from_file(f):
    url = None
    for s in f["locations"]:
        if s["storage_type"] == "OBJECT_STORAGE":
            url = s["url"]
    return url


def print_simple_file(response, print_url=False):
    for hkey in response["data"]["holdings"]:
        h = response["data"]["holdings"][hkey]
        for tkey in h["transactions"]:
            t = h["transactions"][tkey]
            for f in t["filelist"]:
                url = _get_url_from_file(f)
                if print_url and url:
                    click.echo(url)
                else:
                    click.echo(f"{f['original_path']}")


def print_multi_file(response, print_url):
    click.echo(
        f"{'':<4}{'user':<16}{'h-id':<6}{'h-label':<16}{'size':<8}{'date':<12}{'path'}"
    )
    for hkey in response["data"]["holdings"]:
        h = response["data"]["holdings"][hkey]
        for tkey in h["transactions"]:
            t = h["transactions"][tkey]
            time = t["ingest_time"].replace("T", " ")
            for f in t["filelist"]:
                size = pretty_size(f["size"])
                url = _get_url_from_file(f)
                if url and print_url:
                    path_print = _get_url_from_file(f)
                else:
                    path_print = f["original_path"]
                click.echo(
                    f"{'':4}{h['user']:<16}"
                    f"{h['holding_id']:<6}{h['label']:<16}"
                    f"{size:<8}{time[:11]:<12}{path_print}"
                )


def print_find(response: dict, req_details, simple, url):
    """Print out the response from the find command"""
    n_holdings = len(response["data"]["holdings"])
    if not simple:
        list_string = "Listing files for holding"
        if n_holdings > 1:
            list_string += "s"
        list_string += " for "
        list_string += req_details
        click.echo(list_string)
    # get total number of files
    n_files = __count_files(response)
    if simple:
        print_simple_file(response, url)
    elif n_files == 1:
        print_single_file(response, url)
    else:
        print_multi_file(response, url)


def print_meta(response: dict, req_details: str):
    """Print out the response from the meta command"""
    meta_string = "Changed metadata for holding for "
    meta_string += req_details
    click.echo(meta_string)
    for h in response["data"]["holdings"]:
        click.echo(f"{'':<4}{'id':<4}: {h['id']}")
        click.echo(f"{'':<8}old metadata: ")
        click.echo(f"{'':<12}{'label':<8}: {h['old_meta']['label']}")
        click.echo(f"{'':<12}{'tags':<8}: {h['old_meta']['tags']}")
        click.echo(f"{'':<8}new metadata: ")
        click.echo(f"{'':<12}{'label':<8}: {h['new_meta']['label']}")
        click.echo(f"{'':<12}{'tags':<8}: {h['new_meta']['tags']}")


def print_response(tr: dict):
    if "msg" in tr and len(tr["msg"]) > 0:
        click.echo(tr["msg"])
    if "holding_id" in tr and tr["holding_id"] > 0:
        click.echo(f"{'':<4}{'id':<16}: {tr['holding_id']}")
    if "user" in tr and len(tr["user"]) > 0:
        click.echo(f"{'':<4}{'user':<16}: {tr['user']}")
    if "group" in tr and len(tr["group"]) > 0:
        click.echo(f"{'':<4}{'group':<16}: {tr['group']}")
    if "api_action" in tr and len(tr["api_action"]) > 0:
        click.echo(f"{'':<4}{'action':<16}: {tr['api_action']}")
    if "job_label" in tr and len(tr["job_label"]) > 0:
        click.echo(f"{'':<4}{'job label':<16}: {tr['job_label']}")
    if "transaction_id" in tr and len(tr["transaction_id"]) > 0:
        click.echo(f"{'':<4}{'transaction id':<16}: {tr['transaction_id']}")
    if "label" in tr and len(tr["label"]) > 0:
        click.echo(f"{'':<4}{'label':<16}: {tr['label']}")
    if "tag" in tr and len(tr["tag"]) > 0:
        tag_str = _tags_to_str(tr["tag"])
        click.echo(f"{'':<4}{'tags':<16}: {tag_str}")

user_help_text = (" If no user or group is given then these values will "
                  "default to the user:default_user and user:default values "
                  "in the ~/.nlds-config file.")


"""Put files command"""
<<<<<<< HEAD
@nlds_client.command("put", help=f"Put a single file.{user_help_text}")
@click.option("-u", "--user", default=None, type=str,
              help="The username to put the file for.")
@click.option("-g", "--group", default=None, type=str,
              help="The group to put the file for.")
@click.option("-l", "--label", default=None, type=str,
              help="The label of the holding to put the file into.  If the "
              "holding already exists then the file will be added to it.  If the "
              "holding does not exist then it will be created with the label. "
              "If this option is omitted then a new holding with a random label "
              "will be created.")
@click.option("-b", "--job_label", default=None, type=str, 
              help="An optional label for the PUT job, that can be viewed when "
              "using the stat command")
@click.option("-i", "--holding_id", default=None, type=int,
              help="The numeric id of an existing holding to put the file into.")
@click.option("-t", "--tag", default=None, type=TagParamType(),
              help="The tags of a holding to put the file into.  If a holding "
              "with the tags already exists then the file will the added to "
              "that holding.  If the holding does not exist then it will be "
              "created with the tags and either a random label or a named label,"
              "if the label parameter is also supplied.  The set of tags must "
              "guarantee uniqueness of the holding.")
@click.option("-j", "--json", default=False, type=bool,
              help="Output the result as JSON.")
=======


@nlds_client.command("put", help="Put a single file.")
@click.option(
    "-u", "--user", default=None, type=str, help="The username to put the file for."
)
@click.option(
    "-g", "--group", default=None, type=str, help="The group to put the file for."
)
@click.option(
    "-l",
    "--label",
    default=None,
    type=str,
    help="The label of the holding to put the file into.  If the "
    "holding already exists then the file will be added to it.  If the "
    "holding does not exist then it will be created with the label. "
    "If this option is omitted then a new holding with a random label "
    "will be created.",
)
@click.option(
    "-b",
    "--job_label",
    default=None,
    type=str,
    help="An optional label for the PUT job, that can be viewed when "
    "using the stat command",
)
@click.option(
    "-i",
    "--holding_id",
    default=None,
    type=int,
    help="The numeric id of an existing holding to put the file into.",
)
@click.option(
    "-t",
    "--tag",
    default=None,
    type=TagParamType(),
    help="The tags of a holding to put the file into.  If a holding "
    "with the tags already exists then the file will the added to "
    "that holding.  If the holding does not exist then it will be "
    "created with the tags and either a random label or a named label,"
    "if the label parameter is also supplied.  The set of tags must "
    "guarantee uniqueness of the holding.",
)
@click.option(
    "-j", "--json", default=False, type=bool, help="Output the result as JSON."
)
>>>>>>> aceaf4f5
@click.argument("filepath", type=str)
def put(filepath, user, group, label, job_label, holding_id, tag, json):
    try:
        response = put_filelist(
            [filepath], user, group, job_label, label, holding_id, tag
        )
        if json:
            click.echo(json_dumps(response))
        else:
            print_response(response)
    except ConnectionError as ce:
        raise click.UsageError(ce)
    except AuthenticationError as ae:
        raise click.UsageError(ae)
    except RequestError as re:
        raise click.UsageError(re)
<<<<<<< HEAD
    
=======


user_help_text = (
    " If no user or group is given then these values will "
    "default to the user:default_user and user:default values "
    "in the ~/.nlds-config file."
)
>>>>>>> aceaf4f5

"""Get files command"""


@nlds_client.command("get", help=f"Get a single file.{user_help_text}")
@click.option(
    "-u", "--user", default=None, type=str, help="The username to get a file for."
)
@click.option(
    "-g", "--group", default=None, type=str, help="The group to get a file for."
)
@click.option(
    "-A",
    "--groupall",
    default=False,
    is_flag=True,
    help="Get a file that belongs to a group, rather than a single user",
)
@click.option(
    "-r",
    "--target",
    default=None,
    type=click.Path(exists=True),
    help="The target path for the retrieved file.  Default is to "
    "retrieve the file to its original path.",
)
@click.option(
    "-l",
    "--label",
    default=None,
    type=str,
    help="The label of the holding to retrieve the file from.  This "
    "can be a regular expression (regex).",
)
@click.option(
    "-b",
    "--job_label",
    default=None,
    type=str,
    help="An optional label for the GET job, that can be viewed when "
    "using the stat command",
)
@click.option(
    "-i",
    "--holding_id",
    default=None,
    type=int,
    help="The id of the holding to retrieve the file from.",
)
@click.option(
    "-t",
    "--tag",
    default=None,
    type=TagParamType(),
    help="The tag(s) of the holding to retrieve the file from.",
)
@click.option(
    "-j", "--json", default=False, type=bool, help="Output the result as JSON."
)
@click.argument("filepath", type=str)
def get(
    filepath, user, group, groupall, target, job_label, label, holding_id, tag, json
):
    try:
        response = get_filelist(
            [filepath], user, group, groupall, target, job_label, label, holding_id, tag
        )
        if json:
            click.echo(json_dumps(response))
        else:
            print_response(response)
    except ConnectionError as ce:
        raise click.UsageError(ce)
    except AuthenticationError as ae:
        raise click.UsageError(ae)
    except RequestError as re:
        raise click.UsageError(re)


"""delete files command"""
@nlds_client.command("delete", 
                     help=f"Delete a single file.{user_help_text}")
@click.option("-u", "--user", default=None, type=str,
              help="The username to delete a file for.")
@click.option("-g", "--group", default=None, type=str,
              help="The group to delete a file for.")
@click.option("-A", "--groupall", default=False, is_flag=True,
              help="Get files that belong to a group, rather than a single "
                   "user")
@click.option("-l", "--label", default=None, type=str,
              help="The label of the holding to delete the file from.  This "
              "can be a regular expression (regex).")
@click.option("-b", "--job_label", default=None, type=str, 
              help="An optional label for the DEL job, that can be viewed when "
              "using the stat command")
@click.option("-i", "--holding_id", default=None, type=int,
              help="The id of the holding to delete the file from.")
@click.option("-j", "--json", default=False, type=bool,
              help="Output the result as JSON.")
@click.argument("filepath", type=str)
def delete(filepath, user, group, groupall, job_label, label, holding_id, json):
    try:
        response = del_filelist([filepath], user, group, groupall,
                                job_label, label, holding_id)
        if json:
            click.echo(response)
        else:
            print_response(response)
    except ConnectionError as ce:
        raise click.UsageError(ce)
    except AuthenticationError as ae:
        raise click.UsageError(ae)
    except RequestError as re:
        raise click.UsageError(re)
    

"""Put filelist command"""


@nlds_client.command(
    "putlist", help=f"Put a number of files specified in a list.{user_help_text}"
)
@click.argument("filelist", type=str)
@click.option(
    "-u", "--user", default=None, type=str, help="The username to put files for."
)
@click.option(
    "-g", "--group", default=None, type=str, help="The group to put files for."
)
@click.option(
    "-l",
    "--label",
    default=None,
    type=str,
    help="The label of the holding to put files into.  If the holding "
    "already exists then the files will be added to it.  If the "
    "holding does not exist then it will be created with the label. "
    "If this option is omitted then a new holding with a random label "
    "will be created.",
)
@click.option(
    "-b",
    "--job_label",
    default=None,
    type=str,
    help="An optional label for the PUT job, that can be viewed when "
    "using the stat command",
)
@click.option(
    "-i",
    "--holding_id",
    default=None,
    type=int,
    help="The numeric id of an existing holding to put files into.",
)
@click.option(
    "-t",
    "--tag",
    default=None,
    type=TagParamType(),
    help="The tags of a holding to put files into.  If a holding "
    "with the tags already exists then the files will the added to "
    "that holding.  If the holding does not exist then it will be "
    "created with the tags and either a random label or a named label,"
    "if the label parameter is also supplied.  The set of tags must "
    "guarantee uniqueness of the holding.",
)
@click.option(
    "-j", "--json", default=False, type=bool, help="Output the result as JSON."
)
def putlist(filelist, user, group, label, job_label, holding_id, tag, json):
    # read the filelist from the file
    try:
        fh = open(filelist)
        files = fh.readlines()
        fh.close()
    except FileNotFoundError as fe:
        raise click.UsageError(fe)

    # clean the list of any newlines / spaces
    for i, v in enumerate(files):
        files[i] = v.strip()
        if len(files[i]) == 0:
            files.pop(i)

    try:
        response = put_filelist(files, user, group, job_label, label, holding_id, tag)
        if json:
            click.echo(json_dumps(response))
        else:
            print_response(response)

    except ConnectionError as ce:
        raise click.UsageError(ce)
    except AuthenticationError as ae:
        raise click.UsageError(ae)
    except RequestError as re:
        raise click.UsageError(re)


"""Get filelist command"""


@nlds_client.command(
    "getlist", help=f"Get a number of files specified in a list.{user_help_text}"
)
@click.option(
    "-u", "--user", default=None, type=str, help="The username to get files for."
)
@click.option(
    "-g", "--group", default=None, type=str, help="The group to get files for."
)
@click.option(
    "-A",
    "--groupall",
    default=False,
    is_flag=True,
    help="Get files that belong to a group, rather than a single user",
)
@click.option(
    "-r",
    "--target",
    default=None,
    type=click.Path(exists=True),
    help="The target path for the retrieved files.  Default is to "
    "retrieve files to their original path.",
)
@click.option(
    "-l",
    "--label",
    default=None,
    type=str,
    help="The label of the holding(s) to retrieve files from.  This "
    "can be a regular expression (regex).",
)
@click.option(
    "-b",
    "--job_label",
    default=None,
    type=str,
    help="An optional label for the GET job, that can be viewed when "
    "using the stat command",
)
@click.option(
    "-i",
    "--holding_id",
    default=None,
    type=int,
    help="The id of the holding to retrieve files from.",
)
@click.option(
    "-t",
    "--tag",
    default=None,
    type=TagParamType(),
    help="The tag(s) of the holding(s) to retrieve files from.",
)
@click.option(
    "-j", "--json", default=False, type=bool, help="Output the result as JSON."
)
@click.argument("filelist", type=str)
def getlist(
    filelist, user, group, groupall, target, job_label, label, holding_id, tag, json
):
    # read the filelist from the file
    try:
        fh = open(filelist)
        files = fh.readlines()
        fh.close()
    except FileNotFoundError as fe:
        raise click.UsageError(fe)

    try:
        response = get_filelist(
            files, user, group, groupall, target, job_label, label, holding_id, tag
        )
        if json:
            click.echo(json_dumps(response))
        else:
            print_response(response)
    except ConnectionError as ce:
        raise click.UsageError(ce)
    except AuthenticationError as ae:
        raise click.UsageError(ae)
    except RequestError as re:
        raise click.UsageError(re)

"""dellist files command"""
@nlds_client.command("dellist", 
                     help=f"Delete a number of files specified in a list.{user_help_text}")
@click.option("-u", "--user", default=None, type=str,
              help="The username to delete files for.")
@click.option("-g", "--group", default=None, type=str,
              help="The group to delete files for.")
@click.option("-A", "--groupall", default=False, is_flag=True,
              help="Get files that belong to a group, rather than a single "
                   "user")
@click.option("-l", "--label", default=None, type=str,
              help="The label of the holding to delete files from.  This "
              "can be a regular expression (regex).")
@click.option("-b", "--job_label", default=None, type=str, 
              help="An optional label for the DELLIST job, that can be viewed "
              "when using the stat command")
@click.option("-i", "--holding_id", default=None, type=int,
              help="The id of the holding to delete the file from.")
@click.option("-j", "--json", default=False, type=bool,
              help="Output the result as JSON.")
@click.argument("filelist", type=str)
def dellist(filelist, user, group, groupall, job_label, label, holding_id, json):
    # read the filelist from the file
    try:
        fh = open(filelist)
        files = fh.readlines()
        fh.close()
    except FileNotFoundError as fe:
        raise click.UsageError(fe)

    try:
        req_details = format_request_details(
            user, group, groupall=groupall, label=label, holding_id=holding_id
        )
        response = del_filelist(files, user, group, groupall, job_label, label, 
                                holding_id)
        if response['success']:
            if json:
                click.echo(response)
            else:
                print_list(response, req_details)
        else:
            fail_string = "Failed to delete file(s) with "
            fail_string += req_details
            if 'failure' in response['details']:
                fail_string += "\nReason: " + response['details']['failure']
            raise click.UsageError(fail_string)
        
        if json:
            click.echo(response)
        else:
            print_response(response)
    except ConnectionError as ce:
        raise click.UsageError(ce)
    except AuthenticationError as ae:
        raise click.UsageError(ae)
    except RequestError as re:
        raise click.UsageError(re)
    

"""List (holdings) command"""


@nlds_client.command("list", help=f"List holdings.{user_help_text}")
@click.option(
    "-u", "--user", default=None, type=str, help="The username to list holdings for."
)
@click.option(
    "-g", "--group", default=None, type=str, help="The group to list holdings for."
)
@click.option(
    "-A",
    "--groupall",
    default=False,
    is_flag=True,
    help="List holdings that belong to a group, rather than a single user",
)
@click.option(
    "-l",
    "--label",
    default=None,
    type=str,
    help="The label of the holding(s) to list.  This can be a regular"
    "expression (regex).",
)
@click.option(
    "-i",
    "--holding_id",
    default=None,
    type=int,
    help="The numeric id of the holding to list.",
)
@click.option(
    "-n",
    "--transaction_id",
    default=None,
    type=str,
    help="The UUID transaction id of the transaction to list.",
)
@click.option(
    "-t",
    "--tag",
    default=None,
    type=TagParamType(),
    help="The tag(s) of the holding(s) to list.",
)
@click.option(
    "-j", "--json", default=False, is_flag=True, help="Output the result as JSON."
)
def list(user, group, groupall, label, holding_id, transaction_id, tag, json):
    #
    try:
        response = list_holding(
            user,
            group,
            groupall=groupall,
            label=label,
            holding_id=holding_id,
            transaction_id=transaction_id,
            tag=tag,
        )
        req_details = format_request_details(
            user, group, groupall=groupall, label=label, holding_id=holding_id, tag=tag
        )
        if response["success"]:
            if json:
                click.echo(json_dumps(response))
            else:
                print_list(response, req_details)
        else:
            fail_string = "Failed to list holding with "
            fail_string += req_details
            if "failure" in response["details"]:
                fail_string += "\nReason: " + response["details"]["failure"]
            raise click.UsageError(fail_string)

    except ConnectionError as ce:
        raise click.UsageError(ce)
    except AuthenticationError as ae:
        raise click.UsageError(ae)
    except RequestError as re:
        raise click.UsageError(re)


"""Stat (monitoring) command"""


@nlds_client.command("stat", help=f"List transactions.{user_help_text}")
@click.option(
    "-u",
    "--user",
    default=None,
    type=str,
    help="The username to list transactions for.",
)
@click.option(
    "-g", "--group", default=None, type=str, help="The group to list transactions for."
)
@click.option(
    "-A",
    "--groupall",
    default=False,
    is_flag=True,
    help="List transactions that belong to a group, rather than a single user",
)
@click.option(
    "-i",
    "--id",
    default=None,
    type=int,
    help="The numeric id of the transaction to list.",
)
@click.option(
    "-n",
    "--transaction_id",
    default=None,
    type=str,
    help="The UUID transaction id of the transaction to list.",
)
@click.option(
    "-b",
    "--job_label",
    default=None,
    type=str,
    help="The job label of the transaction(s) to list.",
)
@click.option(
    "-a",
    "--api_action",
    default=None,
    type=str,
    help="The api action of the transactions to list. Options: get | "
    "put | getlist | putlist",
)
@click.option(
    "-s",
    "--state",
    default=None,
    type=str,
    help="The state of the transactions to list.  Options: "
    "INITIALISING | ROUTING | SPLITTING | INDEXING | "
    "CATALOG_PUTTING | TRANSFER_PUTTING | CATLOG_ROLLBACK | "
    "CATALOG_GETTING | ARCHIVE_GETTING | TRANSFER_GETTING | "
    "ARCHIVE_INIT | CATALOG_ARCHIVE_AGGREGATING | ARCHIVE_PUTTING | "
    "CATALOG_ARCHIVE_UPDATING | CATALOG_ARCHIVE_ROLLBACK | "
    "COMPLETE | FAILED | COMPLETE_WITH_ERRORS | "
    "COMPLETE_WITH_WARNINGS",
)
@click.option(
    "-j",
    "--json",
    default=False,
    type=bool,
    is_flag=True,
    help="Output the result as JSON.",
)
def stat(user, group, groupall, id, transaction_id, job_label, api_action, state, json):
    try:
        response = monitor_transactions(
            user,
            group,
            groupall=groupall,
            idd=id,
            transaction_id=transaction_id,
            job_label=job_label,
            api_action=api_action,
            state=state,
        )
        req_details = format_request_details(
            user,
            group,
            groupall=groupall,
            id=id,
            transaction_id=transaction_id,
            state=state,
            api_action=api_action,
        )
        if response["success"]:
            if json:
                click.echo(json_dumps(response))
            else:
                print_stat(response, req_details)
        else:
            fail_string = "Failed to get status of transaction(s) with "
            fail_string += req_details
            if "failure" in response["details"]:
                fail_string += "\nReason: " + response["details"]["failure"]
            raise click.UsageError(fail_string)
    except ConnectionError as ce:
        raise click.UsageError(ce)
    except AuthenticationError as ae:
        raise click.UsageError(ae)
    except RequestError as re:
        raise click.UsageError(re)


"""Find (files) command"""


@nlds_client.command("find", help=f"Find and list files.{user_help_text}")
@click.option(
    "-u", "--user", default=None, type=str, help="The username to find files for."
)
@click.option(
    "-g", "--group", default=None, type=str, help="The group to find files for."
)
@click.option(
    "-A",
    "--groupall",
    default=False,
    is_flag=True,
    help="Find files that belong to a group, rather than a single user",
)
@click.option(
    "-l",
    "--label",
    default=None,
    type=str,
    help="The label of the holding which the files belong to.  This "
    "can be a regular expression (regex).",
)
@click.option(
    "-i",
    "--holding_id",
    default=None,
    type=int,
    help="The numeric id of the holding which the files belong to.",
)
@click.option(
    "-n",
    "--transaction_id",
    default=None,
    type=str,
    help="The UUID transaction id of the transaction to list.",
)
@click.option(
    "-p",
    "--path",
    default=None,
    type=str,
    help="The path of the files to find.  This can be a regular expression (regex)",
)
@click.option(
    "-t",
    "--tag",
    default=None,
    type=TagParamType(),
    help="The tag(s) of the holding(s) to find files within.",
)
@click.option(
    "-j",
    "--json",
    default=False,
    type=bool,
    is_flag=True,
    help="Output the result as JSON.",
)
@click.option(
    "-1",
    "--simple",
    default=False,
    type=bool,
    is_flag=True,
    help="Output the list of files, one per line, filepath only.",
)
@click.option(
    "-U",
    "--url",
    default=False,
    type=bool,
    is_flag=True,
    help="Output the URL for the file on the object storage.",
)
def find(
    user,
    group,
    groupall,
    label,
    holding_id,
    transaction_id,
    path,
    tag,
    json,
    simple,
    url,
):
    #
    try:
        response = find_file(
            user,
            group,
            groupall=groupall,
            label=label,
            holding_id=holding_id,
            transaction_id=transaction_id,
            path=path,
            tag=tag,
        )
        req_details = format_request_details(
            user,
            group,
            groupall=groupall,
            label=label,
            holding_id=holding_id,
            tag=tag,
            transaction_id=transaction_id,
        )
        if response["success"]:
            if json:
                click.echo(json_dumps(response))
            else:
                print_find(response, req_details, simple, url)
        else:
            fail_string = "Failed to list files with "
            fail_string += req_details
            if response["details"]["failure"]:
                fail_string += "\n" + response["details"]["failure"]
            raise click.UsageError(fail_string)

    except ConnectionError as ce:
        raise click.UsageError(ce)
    except AuthenticationError as ae:
        raise click.UsageError(ae)
    except RequestError as re:
        raise click.UsageError(re)


"""Meta command"""


@nlds_client.command("meta", help=f"Alter metadata for a holding.{user_help_text}")
@click.option(
    "-u",
    "--user",
    default=None,
    type=str,
    help="The username to use when changing metadata for a holding.",
)
@click.option(
    "-g",
    "--group",
    default=None,
    type=str,
    help="The group to use when changing metadata for a holding.",
)
@click.option(
    "-l",
    "--label",
    default=None,
    type=str,
    help="The label of the holding to change metadata for.  This can "
    "be a regular expression (regex)",
)
@click.option(
    "-i",
    "--holding_id",
    default=None,
    type=int,
    help="The numeric id of the holding to change metadata for.",
)
@click.option(
    "-t",
    "--tag",
    default=None,
    type=TagParamType(),
    help="The tag(s) of the holding(s) to change metadata for.",
)
@click.option(
    "-L", "--new_label", default=None, type=str, help="The new label for the holding."
)
@click.option(
    "-T",
    "--new_tag",
    default=None,
    type=TagParamType(),
    help="The new tag(s) for the holding.",
)
@click.option(
    "-D",
    "--del_tag",
    default=None,
    type=TagParamType(),
    help="Delete a tag from the holding.",
)
@click.option(
    "-j",
    "--json",
    default=False,
    type=bool,
    is_flag=True,
    help="Output the result as JSON.",
)
def meta(user, group, label, holding_id, tag, new_label, new_tag, del_tag, json):
    #
    try:
        req_details = format_request_details(
            user, group, label=label, holding_id=holding_id, tag=tag
        )
        response = change_metadata(
            user, group, label, holding_id, tag, new_label, new_tag, del_tag
        )
        if response["success"] > 0:
            if json:
                click.echo(json_dumps(response))
            else:
                print_meta(response, req_details)
        else:
            fail_string = "Failed to change metadata on holding with "
            fail_string += req_details
            if response["details"]["failure"]:
                fail_string += "\n" + response["details"]["failure"]
            raise click.UsageError(fail_string)

    except ConnectionError as ce:
        raise click.UsageError(ce)
    except AuthenticationError as ae:
        raise click.UsageError(ae)
    except RequestError as re:
        raise click.UsageError(re)


@nlds_client.command(
    "init",
    help=(
        f"Set up the NLDS client on first use. Will either create a new "
        "config file if one doesn't exist or fill the 'authentication' "
        "section with appropriate values if it does."
    ),
)
@click.option(
    "-u",
    "--url",
    default=None,
    type=str,
    help=("Url to use for getting config info. Must start with http(s)://"),
)
@click.option(
    "-k",
    "--insecure",
    is_flag=True,
    default=False,
    help="Boolean flag to control whether to turn off verification of ssl "
    "certificates during request. Defaults to true, only needs to be False"
    " for the staging/test version of the NLDS.",
)
def init(url: str = None, insecure: bool = False):
    click.echo(click.style("Initialising the Near-line Data Store...\n", fg="yellow"))
    try:
        response = init_client(url, verify_certificates=(not insecure))
        if (
            "success" in response and not response["success"]
        ) or "new_config" not in response:
            raise RequestError(f"Could not init NLDS, something has gone wrong")
        success_msg = f"Successfully initialised, "
        path_str = click.style(CONFIG_FILE_LOCATION, fg="black")
        if response["new_config"]:
            success_msg += (
                f"a template config file has been created at "
                f"{path_str} with some of the information necessary"
                " to use the NLDS."
            )
        else:
            success_msg += (
                f"the config file at {path_str} has been updated "
                "with some of the necessary information to start "
                "using the NLDS."
            )

        link_str = click.style("https://s3-portal.jasmin.ac.uk/", fg="blue")
        success_msg += (
            "\n\nYou may still need to manually update the fields:"
            "\n - user.default_user \n - user.default_group "
            "\n - object_storage.access_key"
            "\n - object_storage.secret_key"
            "\n - object_storage.tenancy "
            + click.style("(will default to nlds-cache-02 if not set)", fg="yellow")
            + "\n\nThe latter three values can be obtained from the "
            "object store portal for any object stores you have "
            f"access to ({link_str})."
        )
        click.echo(success_msg)

    except ConnectionError as ce:
        raise click.UsageError(ce)
    except RequestError as re:
        raise click.UsageError(re)
    except Exception as e:
        raise click.UsageError(e)


def main():
    nlds_client(prog_name="nlds")


if __name__ == "__main__":
    nlds_client()<|MERGE_RESOLUTION|>--- conflicted
+++ resolved
@@ -1,11 +1,4 @@
 #! /usr/bin/env python
-<<<<<<< HEAD
-import click
-from nlds_client.clientlib.transactions import (
-    get_filelist, put_filelist, del_filelist, list_holding, find_file,
-    monitor_transactions, get_transaction_state, change_metadata
-)
-=======
 """
 
 """
@@ -16,7 +9,6 @@
 __contact__ = "neil.massey@stfc.ac.uk"
 
 from json import dumps as json_dumps
->>>>>>> aceaf4f5
 
 import click
 
@@ -419,39 +411,15 @@
         tag_str = _tags_to_str(tr["tag"])
         click.echo(f"{'':<4}{'tags':<16}: {tag_str}")
 
-user_help_text = (" If no user or group is given then these values will "
-                  "default to the user:default_user and user:default values "
-                  "in the ~/.nlds-config file.")
+
+user_help_text = (
+    " If no user or group is given then these values will "
+    "default to the user:default_user and user:default values "
+    "in the ~/.nlds-config file."
+)
 
 
 """Put files command"""
-<<<<<<< HEAD
-@nlds_client.command("put", help=f"Put a single file.{user_help_text}")
-@click.option("-u", "--user", default=None, type=str,
-              help="The username to put the file for.")
-@click.option("-g", "--group", default=None, type=str,
-              help="The group to put the file for.")
-@click.option("-l", "--label", default=None, type=str,
-              help="The label of the holding to put the file into.  If the "
-              "holding already exists then the file will be added to it.  If the "
-              "holding does not exist then it will be created with the label. "
-              "If this option is omitted then a new holding with a random label "
-              "will be created.")
-@click.option("-b", "--job_label", default=None, type=str, 
-              help="An optional label for the PUT job, that can be viewed when "
-              "using the stat command")
-@click.option("-i", "--holding_id", default=None, type=int,
-              help="The numeric id of an existing holding to put the file into.")
-@click.option("-t", "--tag", default=None, type=TagParamType(),
-              help="The tags of a holding to put the file into.  If a holding "
-              "with the tags already exists then the file will the added to "
-              "that holding.  If the holding does not exist then it will be "
-              "created with the tags and either a random label or a named label,"
-              "if the label parameter is also supplied.  The set of tags must "
-              "guarantee uniqueness of the holding.")
-@click.option("-j", "--json", default=False, type=bool,
-              help="Output the result as JSON.")
-=======
 
 
 @nlds_client.command("put", help="Put a single file.")
@@ -502,7 +470,6 @@
 @click.option(
     "-j", "--json", default=False, type=bool, help="Output the result as JSON."
 )
->>>>>>> aceaf4f5
 @click.argument("filepath", type=str)
 def put(filepath, user, group, label, job_label, holding_id, tag, json):
     try:
@@ -519,9 +486,6 @@
         raise click.UsageError(ae)
     except RequestError as re:
         raise click.UsageError(re)
-<<<<<<< HEAD
-    
-=======
 
 
 user_help_text = (
@@ -529,7 +493,6 @@
     "default to the user:default_user and user:default values "
     "in the ~/.nlds-config file."
 )
->>>>>>> aceaf4f5
 
 """Get files command"""
 
@@ -610,30 +573,54 @@
 
 
 """delete files command"""
-@nlds_client.command("delete", 
-                     help=f"Delete a single file.{user_help_text}")
-@click.option("-u", "--user", default=None, type=str,
-              help="The username to delete a file for.")
-@click.option("-g", "--group", default=None, type=str,
-              help="The group to delete a file for.")
-@click.option("-A", "--groupall", default=False, is_flag=True,
-              help="Get files that belong to a group, rather than a single "
-                   "user")
-@click.option("-l", "--label", default=None, type=str,
-              help="The label of the holding to delete the file from.  This "
-              "can be a regular expression (regex).")
-@click.option("-b", "--job_label", default=None, type=str, 
-              help="An optional label for the DEL job, that can be viewed when "
-              "using the stat command")
-@click.option("-i", "--holding_id", default=None, type=int,
-              help="The id of the holding to delete the file from.")
-@click.option("-j", "--json", default=False, type=bool,
-              help="Output the result as JSON.")
+
+
+@nlds_client.command("delete", help=f"Delete a single file.{user_help_text}")
+@click.option(
+    "-u", "--user", default=None, type=str, help="The username to delete a file for."
+)
+@click.option(
+    "-g", "--group", default=None, type=str, help="The group to delete a file for."
+)
+@click.option(
+    "-A",
+    "--groupall",
+    default=False,
+    is_flag=True,
+    help="Get files that belong to a group, rather than a single " "user",
+)
+@click.option(
+    "-l",
+    "--label",
+    default=None,
+    type=str,
+    help="The label of the holding to delete the file from.  This "
+    "can be a regular expression (regex).",
+)
+@click.option(
+    "-b",
+    "--job_label",
+    default=None,
+    type=str,
+    help="An optional label for the DEL job, that can be viewed when "
+    "using the stat command",
+)
+@click.option(
+    "-i",
+    "--holding_id",
+    default=None,
+    type=int,
+    help="The id of the holding to delete the file from.",
+)
+@click.option(
+    "-j", "--json", default=False, type=bool, help="Output the result as JSON."
+)
 @click.argument("filepath", type=str)
 def delete(filepath, user, group, groupall, job_label, label, holding_id, json):
     try:
-        response = del_filelist([filepath], user, group, groupall,
-                                job_label, label, holding_id)
+        response = del_filelist(
+            [filepath], user, group, groupall, job_label, label, holding_id
+        )
         if json:
             click.echo(response)
         else:
@@ -644,7 +631,7 @@
         raise click.UsageError(ae)
     except RequestError as re:
         raise click.UsageError(re)
-    
+
 
 """Put filelist command"""
 
@@ -817,26 +804,52 @@
     except RequestError as re:
         raise click.UsageError(re)
 
+
 """dellist files command"""
-@nlds_client.command("dellist", 
-                     help=f"Delete a number of files specified in a list.{user_help_text}")
-@click.option("-u", "--user", default=None, type=str,
-              help="The username to delete files for.")
-@click.option("-g", "--group", default=None, type=str,
-              help="The group to delete files for.")
-@click.option("-A", "--groupall", default=False, is_flag=True,
-              help="Get files that belong to a group, rather than a single "
-                   "user")
-@click.option("-l", "--label", default=None, type=str,
-              help="The label of the holding to delete files from.  This "
-              "can be a regular expression (regex).")
-@click.option("-b", "--job_label", default=None, type=str, 
-              help="An optional label for the DELLIST job, that can be viewed "
-              "when using the stat command")
-@click.option("-i", "--holding_id", default=None, type=int,
-              help="The id of the holding to delete the file from.")
-@click.option("-j", "--json", default=False, type=bool,
-              help="Output the result as JSON.")
+
+
+@nlds_client.command(
+    "dellist", help=f"Delete a number of files specified in a list.{user_help_text}"
+)
+@click.option(
+    "-u", "--user", default=None, type=str, help="The username to delete files for."
+)
+@click.option(
+    "-g", "--group", default=None, type=str, help="The group to delete files for."
+)
+@click.option(
+    "-A",
+    "--groupall",
+    default=False,
+    is_flag=True,
+    help="Get files that belong to a group, rather than a single " "user",
+)
+@click.option(
+    "-l",
+    "--label",
+    default=None,
+    type=str,
+    help="The label of the holding to delete files from.  This "
+    "can be a regular expression (regex).",
+)
+@click.option(
+    "-b",
+    "--job_label",
+    default=None,
+    type=str,
+    help="An optional label for the DELLIST job, that can be viewed "
+    "when using the stat command",
+)
+@click.option(
+    "-i",
+    "--holding_id",
+    default=None,
+    type=int,
+    help="The id of the holding to delete the file from.",
+)
+@click.option(
+    "-j", "--json", default=False, type=bool, help="Output the result as JSON."
+)
 @click.argument("filelist", type=str)
 def dellist(filelist, user, group, groupall, job_label, label, holding_id, json):
     # read the filelist from the file
@@ -851,9 +864,10 @@
         req_details = format_request_details(
             user, group, groupall=groupall, label=label, holding_id=holding_id
         )
-        response = del_filelist(files, user, group, groupall, job_label, label, 
-                                holding_id)
-        if response['success']:
+        response = del_filelist(
+            files, user, group, groupall, job_label, label, holding_id
+        )
+        if response["success"]:
             if json:
                 click.echo(response)
             else:
@@ -861,10 +875,10 @@
         else:
             fail_string = "Failed to delete file(s) with "
             fail_string += req_details
-            if 'failure' in response['details']:
-                fail_string += "\nReason: " + response['details']['failure']
+            if "failure" in response["details"]:
+                fail_string += "\nReason: " + response["details"]["failure"]
             raise click.UsageError(fail_string)
-        
+
         if json:
             click.echo(response)
         else:
@@ -875,7 +889,7 @@
         raise click.UsageError(ae)
     except RequestError as re:
         raise click.UsageError(re)
-    
+
 
 """List (holdings) command"""
 
