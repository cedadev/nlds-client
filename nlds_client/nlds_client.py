#! /usr/bin/env python
import click
from nlds_client.clientlib.transactions import get_file, get_filelist, \
                                               put_file, put_filelist
from nlds_client.clientlib.exceptions import ConnectionError, RequestError, \
                                             AuthenticationError

@click.group()
def nlds_client():
    pass

"""Put files command"""
@click.option("--user", default=None, type=str)
@click.option("--group", default=None, type=str)
@click.argument("filepath", type=str)
@nlds_client.command()
def put(filepath, user, group):
    try:
        response = put_file(filepath, user, group)
        print(response)
    except ConnectionError as ce:
        raise click.UsageError(ce)
    except AuthenticationError as ae:
        raise click.UsageError(ae)
    except RequestError as re:
        raise click.UsageError(re)


"""Get files command"""
@click.option("--user", default=None, type=str)
@click.option("--group", default=None, type=str)
@click.option("--target", default=None, type=click.Path())
<<<<<<< HEAD
@click.option("--holding_transaction_id", default=None, type=str)
@click.argument("filepath", type=str)
@nlds_client.command()
def get(filepath, user, group, target, holding_transaction_id):
    try:
        response = get_file(filepath, user, group, target, holding_transaction_id)
=======
@click.option("--holding_transact", default=None, type=str)
@click.argument("filepath", type=str)
@nlds_client.command()
def get(filepath, user, group, target, holding_transact):
    try:
        response = get_file(filepath, user, group, target, holding_transact)
>>>>>>> 06b41919
        print(response)
    except ConnectionError as ce:
        raise click.UsageError(ce)
    except AuthenticationError as ae:
        raise click.UsageError(ae)
    except RequestError as re:
        raise click.UsageError(re)


"""Put filelist command"""
@click.option("--user", default=None, type=str)
@click.option("--group", default=None, type=str)
@click.argument("filelist", type=str)
@nlds_client.command()
def putlist(filelist, user, group):
    # read the filelist from the file
    try:
        fh = open(filelist)
        files = fh.readlines()
        fh.close()
    except FileNotFoundError as fe:
        raise click.UsageError(fe)

    try:
        response = put_filelist(files, user, group)
        print(response)
    except ConnectionError as ce:
        raise click.UsageError(ce)
    except AuthenticationError as ae:
        raise click.UsageError(ae)
    except RequestError as re:
        raise click.UsageError(re)


"""Get filelist command"""
@click.option("--user", default=None, type=str)
@click.option("--group", default=None, type=str)
@click.option("--target", default=None, type=click.Path(exists=True))
@click.option("--holding_transact", default=None, type=str)
@click.argument("filelist", type=str)
@nlds_client.command()
def getlist(filelist, user, group, target, holding_transact):
    # read the filelist from the file
    try:
        fh = open(filelist)
        files = fh.readlines()
        fh.close()
    except FileNotFoundError as fe:
        raise click.UsageError(fe)

    try:
        response = get_filelist(files, user, group, target, holding_transact)
        print(response)
    except ConnectionError as ce:
        raise click.UsageError(ce)
    except AuthenticationError as ae:
        raise click.UsageError(ae)
    except RequestError as re:
        raise click.UsageError(re)

def main():
    nlds_client()

if __name__ == "__main__":
    nlds_client()<|MERGE_RESOLUTION|>--- conflicted
+++ resolved
@@ -30,21 +30,12 @@
 @click.option("--user", default=None, type=str)
 @click.option("--group", default=None, type=str)
 @click.option("--target", default=None, type=click.Path())
-<<<<<<< HEAD
 @click.option("--holding_transaction_id", default=None, type=str)
 @click.argument("filepath", type=str)
 @nlds_client.command()
 def get(filepath, user, group, target, holding_transaction_id):
     try:
         response = get_file(filepath, user, group, target, holding_transaction_id)
-=======
-@click.option("--holding_transact", default=None, type=str)
-@click.argument("filepath", type=str)
-@nlds_client.command()
-def get(filepath, user, group, target, holding_transact):
-    try:
-        response = get_file(filepath, user, group, target, holding_transact)
->>>>>>> 06b41919
         print(response)
     except ConnectionError as ce:
         raise click.UsageError(ce)
