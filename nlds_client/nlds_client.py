--- conflicted
+++ resolved
@@ -1,13 +1,8 @@
 #! /usr/bin/env python
 import click
-<<<<<<< HEAD
-from nlds_client.clientlib.transactions import get_filelist, put_filelist,\
-                                               list_holding, find_file
-=======
 from nlds_client.clientlib.transactions import (get_filelist, put_filelist,
                                                 list_holding, 
                                                 monitor_transactions)
->>>>>>> 9b5b4345
 from nlds_client.clientlib.exceptions import ConnectionError, RequestError, \
                                              AuthenticationError
 from nlds_client.clientlib.config import get_user, get_group, load_config
