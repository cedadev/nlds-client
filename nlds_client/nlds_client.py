--- conflicted
+++ resolved
@@ -520,14 +520,10 @@
               help="The username to get files for.")
 @click.option("-g", "--group", default=None, type=str,
               help="The group to get files for.")
-<<<<<<< HEAD
 @click.option("-A", "--groupall", default=False, is_flag=True,
               help="Get files that belong to a group, rather than a single "
                    "user")
-@click.option("-t", "--target", default=None, type=click.Path(exists=True),
-=======
 @click.option("-r", "--target", default=None, type=click.Path(exists=True),
->>>>>>> fd0ea8cc
               help="The target path for the retrieved files.  Default is to "
               "retrieve files to their original path.")
 @click.option("-l", "--label", default=None, type=str,
