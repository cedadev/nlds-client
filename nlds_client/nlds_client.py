#! /usr/bin/env python
import click
<<<<<<< HEAD
from nlds_client.clientlib.transactions import (
    get_filelist,
    put_filelist,
    del_filelist,
    list_holding,
    find_file,
    monitor_transactions,
    get_transaction_state,
    change_metadata,
)
from nlds_client.clientlib.exceptions import (
    ConnectionError,
    RequestError,
    AuthenticationError,
)
=======
from json import dumps as json_dumps

from nlds_client.clientlib.transactions import (get_filelist, put_filelist,
                                                list_holding, find_file,
                                                monitor_transactions,
                                                get_transaction_state,
                                                change_metadata)
from nlds_client.clientlib.exceptions import ConnectionError, RequestError, \
                                             AuthenticationError
>>>>>>> 92977cc6
from nlds_client.clientlib.config import get_user, get_group, load_config

json = False


@click.group()
def nlds_client():
    pass


"""Custom class for tags in the format key:value 
(i.e. using the colon as separator between key and value."""


class TagParamType(click.ParamType):
    name = "tag"

    def __init__(self):
        self.tag_dict = {}

    def convert(self, value, param, ctx):
        try:
            substrs = value.replace(" ", "").split(",")
            for s in substrs:
                k, v = s.split(":")
                self.tag_dict[k] = v
        except ValueError:
            self.fail(f"{value!r} is not a valid (list of) tag(s)", param, ctx)
        return self.tag_dict


def integer_permissions_to_string(intperm):
    octal = oct(intperm)[2:]
    result = ""
    value_letters = [(4, "r"), (2, "w"), (1, "x")]
    # Iterate over each of the digits in octal
    for digit in [int(n) for n in str(octal)]:
        # Check for each of the permissions values
        for value, letter in value_letters:
            if digit >= value:
                result += letter
                digit -= value
            else:
                result += "-"
    return result


def pretty_size(size):
    """Returns file size in human readable format"""

    suffixes = [
        ("B", 1),
        ("K", 1000),
        ("M", 1000000),
        ("G", 1000000000),
        ("T", 1000000000000),
    ]
    level_up_factor = 2000.0
    for suf, multipler in suffixes:
        if float(size) / multipler > level_up_factor:
            continue
        else:
            return round(size / float(multipler), 2).__str__() + suf
    return round(size / float(multipler), 2).__str__() + suf


def format_request_details(
    user,
    group,
    groupall=False,
    label=None,
    holding_id=None,
    tag=None,
    id=None,
    transaction_id=None,
    sub_id=None,
    state=None,
    retry_count=None,
    api_action=None,
    job_label=None,
):
    config = load_config()
    out = ""
    user = get_user(config, user)
    out += f"user:{user}, "

    group = get_group(config, group)
    out += f"group:{group}, "

    if groupall:
        out += f"groupall:{groupall}, "
    if label:
        out += f"label:{label}, "
    if id:
        out += f"id:{id}, "
    if holding_id:
        out += f"holding_id:{holding_id}, "
    if tag:
        out += f"tag:{tag}, "
    if transaction_id:
        out += f"transaction_id:{transaction_id}, "
    if job_label:
        out += f"job_label:{job_label}, "
    if sub_id:
        out += f"sub_id:{sub_id}, "
    if state:
        out += f"state:{state}, "
    if retry_count:
        out += f"retry_count:{retry_count}, "
    if api_action:
        out += f"api-action:{api_action}, "
    return out[:-2]


def _tags_to_str(tags):
    tags_str = ""
    for t in tags:
        tags_str += f"{t} : {tags[t]}\n{'':22}"
    return tags_str


def print_list(response: dict, req_details):
    """Print out the response from the list command"""
    n_holdings = len(response["data"]["holdings"])
    list_string = "Listing holding"
    if n_holdings > 1:
        list_string += "s"
    list_string += " for "
    list_string += req_details
    click.echo(list_string)
    if n_holdings == 1:
        h = response["data"]["holdings"][0]
        click.echo(f"{'':<4}{'user':<16}: {h['user']}")
        click.echo(f"{'':<4}{'id':<16}: {h['id']}")
        click.echo(f"{'':<4}{'label':<16}: {h['label']}")
        click.echo(f"{'':<4}{'ingest time':<16}: {h['date'].replace('T',' ')}")
        # click.echo(f"{'':<4}{'group':<16}: {h['group']}")
        if "transactions" in h:
            trans_str = ""
            for t in h["transactions"]:
                trans_str += t + f"\n{'':<22}"
            click.echo(f"{'':<4}{'transaction id':<16}: {trans_str[:-23]}")
        if "tags" in h and len(h["tags"]) > 0:
            tags_str = _tags_to_str(h["tags"])
            click.echo(f"{'':<4}{'tags':<16}: {tags_str[:-23]}")
    else:
        click.echo(f"{'':<4}{'user':<16}{'id':<6}{'label':<16}{'ingest time':<32}")
        for h in response["data"]["holdings"]:
            click.echo(
                f"{'':<4}{h['user']:<16}{h['id']:<6}{h['label']:<16}{h['date'].replace('T',' '):<32}"
            )


def print_single_stat(response: dict, req_details):
    """Print a single status in more detail, with a list of failed files if
    necessary"""
    stat_string = "State of transaction for "
    stat_string += req_details
    click.echo(stat_string)
    # still looping over the keys, just in case more than one state returned
    for tr in response["data"]["records"]:
        state, _ = get_transaction_state(tr)
        if state == None:
            continue
        click.echo(f"{'':<4}{'id':<16}: {tr['id']}")
        click.echo(f"{'':<4}{'user':<16}: {tr['user']}")
        click.echo(f"{'':<4}{'group':<16}: {tr['group']}")
        click.echo(f"{'':<4}{'action':<16}: {tr['api_action']}")
        click.echo(f"{'':<4}{'transaction id':<16}: {tr['transaction_id']}")
        if "label" in tr:
            click.echo(f"{'':<4}{'label':<16}: {tr['label']}")
        click.echo(
            f"{'':<4}{'creation time':<16}: {(tr['creation_time']).replace('T',' ')}"
        )
        click.echo(f"{'':<4}{'state':<16}: {state}")
        if "warnings" in tr:
            warn_str = ""
            for w in tr["warnings"]:
                warn_str += w + f"\n{'':<22}"
            click.echo(f"{'':<4}{'warnings':<16}: {warn_str[:-23]}")

        click.echo(f"{'':<4}{'sub records':<16}->")
        for sr in tr["sub_records"]:
            click.echo(f"{'':4}{'+':<4} {'id':<13}: {sr['id']}")
            click.echo(f"{'':<9}{'sub_id':<13}: {sr['sub_id']}")
            click.echo(f"{'':<9}{'state':<13}: {sr['state']}")
            click.echo(f"{'':<9}{'retries':<13}: {sr['retry_count']}")
            click.echo(
                f"{'':<9}{'last update':<13}: {(sr['last_updated']).replace('T',' ')}"
            )

            if len(sr["failed_files"]) > 0:
                click.echo(f"{'':<9}{'failed files':<13}->")
                for ff in sr["failed_files"]:
                    click.echo(f"{'':<9}{'+':<4} {'filepath':<8} : {ff['filepath']}")
                    click.echo(f"{'':<9}{'':>4} {'reason':<8} : {ff['reason']}")


def print_multi_stat(response: dict, req_details):
    """Print a multi-line set of status"""
    stat_string = "State of transactions for "
    stat_string += req_details
    click.echo(stat_string)
    click.echo(
        f"{'':<4}{'user':<16}{'id':<6}{'action':<16}{'job label':<16}"
        f"{'label':<16}{'state':<23}{'last update':<20}"
    )
    for tr in response["data"]["records"]:
        state, time = get_transaction_state(tr)
        if state == None:
            continue
        time = time.isoformat().replace("T", " ")
        if "label" in tr:
            label = tr["label"]
        else:
            label = ""
        if "job_label" in tr and tr["job_label"]:
            job_label = tr["job_label"]
        else:
            job_label = ""  # tr['transaction_id'][0:8]
        click.echo(
            f"{'':<4}{tr['user']:<16}{tr['id']:<6}{tr['api_action']:<16}"
            f"{job_label:16}{label:16}"
            f"{state:<23}{time:<20}"
        )


def print_stat(response: dict, req_details):
    """Print out the response from the list command"""
    L = len(response["data"]["records"])
    if L == 0:
        click.echo("No transactions found")
    elif L == 1:
        print_single_stat(response, req_details)
    else:
        print_multi_stat(response, req_details)


def __count_files(response: dict):
    """Count the number of files returned from a find query"""
    n_files = 0
    for h in response["data"]["holdings"]:
        holding = response["data"]["holdings"][h]
        for t in holding["transactions"]:
            transaction = holding["transactions"][t]
            n_files += len(transaction["filelist"])
    return n_files


def print_single_file(response, print_url=False):
    """Print (full) details of one file"""
    # NRM - note: still using loops over dictionary keys as its
    # 1. easier than trying to just use the first key
    # 2. a bit more robust - in case more than one file matches, for example, in
    # separate holdings
    for hkey in response["data"]["holdings"]:
        h = response["data"]["holdings"][hkey]
        for tkey in h["transactions"]:
            t = h["transactions"][tkey]
            time = t["ingest_time"].replace("T", " ")
            for f in t["filelist"]:
                click.echo(f"{'':<4}{'path':<16}: {f['original_path']}")
                click.echo(f"{'':<4}{'type':<16}: {f['path_type']}")
                if f["link_path"]:
                    click.echo(f"{'':<4}{'link path':<16}: {f['link_path']}")
                size = pretty_size(f["size"])
                click.echo(f"{'':<4}{'size':<16}: {size}")
                click.echo(f"{'':<4}{'user uid':<16}: {f['user']}")
                click.echo(f"{'':<4}{'group gid':<16}: {f['group']}")
                click.echo(
                    f"{'':<4}{'permissions':<16}: "
                    f"{integer_permissions_to_string(f['permissions'])}"
                )
                click.echo(f"{'':<4}{'ingest time':<16}: {time}")
                # locations
                stls = " "
                url = _get_url_from_file(f)
                for s in f["locations"]:
                    stls += s["storage_type"] + ", "

                click.echo(f"{'':<4}{'storage location':<16}:{stls[0:-2]}")
                if url is not None and print_url:
                    click.echo(f"{'':<4}{'url':<16}: {url}")


def _get_url_from_file(f):
    url = None
    for s in f["locations"]:
        if s["storage_type"] == "OBJECT_STORAGE":
            url = s["url"]
    return url


def print_simple_file(response, print_url=False):
    for hkey in response["data"]["holdings"]:
        h = response["data"]["holdings"][hkey]
        for tkey in h["transactions"]:
            t = h["transactions"][tkey]
            for f in t["filelist"]:
                url = _get_url_from_file(f)
                if print_url and url:
                    click.echo(url)
                else:
                    click.echo(f"{f['original_path']}")


def print_multi_file(response, print_url):
    click.echo(
        f"{'':<4}{'user':<16}{'h-id':<6}{'h-label':<16}{'size':<8}{'date':<12}{'path'}"
    )
    for hkey in response["data"]["holdings"]:
        h = response["data"]["holdings"][hkey]
        for tkey in h["transactions"]:
            t = h["transactions"][tkey]
            time = t["ingest_time"].replace("T", " ")
            for f in t["filelist"]:
                size = pretty_size(f["size"])
                url = _get_url_from_file(f)
                if url and print_url:
                    path_print = _get_url_from_file(f)
                else:
                    path_print = f["original_path"]
                click.echo(
                    f"{'':4}{h['user']:<16}"
                    f"{h['holding_id']:<6}{h['label']:<16}"
                    f"{size:<8}{time[:11]:<12}{path_print}"
                )


def print_find(response: dict, req_details, simple, url):
    """Print out the response from the find command"""
    n_holdings = len(response["data"]["holdings"])
    if not simple:
        list_string = "Listing files for holding"
        if n_holdings > 1:
            list_string += "s"
        list_string += " for "
        list_string += req_details
        click.echo(list_string)
    # get total number of files
    n_files = __count_files(response)
    if simple:
        print_simple_file(response, url)
    elif n_files == 1:
        print_single_file(response, url)
    else:
        print_multi_file(response, url)


def print_meta(response: dict, req_details: str):
    """Print out the response from the meta command"""
    meta_string = "Changed metadata for holding for "
    meta_string += req_details
    click.echo(meta_string)
    for h in response["data"]["holdings"]:
        click.echo(f"{'':<4}{'id':<4}: {h['id']}")
        click.echo(f"{'':<8}old metadata: ")
        click.echo(f"{'':<12}{'label':<8}: {h['old_meta']['label']}")
        click.echo(f"{'':<12}{'tags':<8}: {h['old_meta']['tags']}")
        click.echo(f"{'':<8}new metadata: ")
        click.echo(f"{'':<12}{'label':<8}: {h['new_meta']['label']}")
        click.echo(f"{'':<12}{'tags':<8}: {h['new_meta']['tags']}")


def print_response(tr: dict):
    if "msg" in tr and len(tr["msg"]) > 0:
        click.echo(tr["msg"])
    if "holding_id" in tr and tr["holding_id"] > 0:
        click.echo(f"{'':<4}{'id':<16}: {tr['holding_id']}")
    if "user" in tr and len(tr["user"]) > 0:
        click.echo(f"{'':<4}{'user':<16}: {tr['user']}")
    if "group" in tr and len(tr["group"]) > 0:
        click.echo(f"{'':<4}{'group':<16}: {tr['group']}")
    if "api_action" in tr and len(tr["api_action"]) > 0:
        click.echo(f"{'':<4}{'action':<16}: {tr['api_action']}")
    if "job_label" in tr and len(tr["job_label"]) > 0:
        click.echo(f"{'':<4}{'job label':<16}: {tr['job_label']}")
    if "transaction_id" in tr and len(tr["transaction_id"]) > 0:
        click.echo(f"{'':<4}{'transaction id':<16}: {tr['transaction_id']}")
    if "label" in tr and len(tr["label"]) > 0:
        click.echo(f"{'':<4}{'label':<16}: {tr['label']}")
    if "tag" in tr and len(tr["tag"]) > 0:
        tag_str = _tags_to_str(tr["tag"])
        click.echo(f"{'':<4}{'tags':<16}: {tag_str}")


user_help_text = (
    " If no user or group is given then these values will "
    "default to the user:default_user and user:default values "
    "in the ~/.nlds-config file."
)


"""Put files command"""


@nlds_client.command("put", help=f"Put a single file.{user_help_text}")
@click.option(
    "-u", "--user", default=None, type=str, help="The username to put the file for."
)
@click.option(
    "-g", "--group", default=None, type=str, help="The group to put the file for."
)
@click.option(
    "-l",
    "--label",
    default=None,
    type=str,
    help="The label of the holding to put the file into.  If the "
    "holding already exists then the file will be added to it.  If the "
    "holding does not exist then it will be created with the label. "
    "If this option is omitted then a new holding with a random label "
    "will be created.",
)
@click.option(
    "-b",
    "--job_label",
    default=None,
    type=str,
    help="An optional label for the PUT job, that can be viewed when "
    "using the stat command",
)
@click.option(
    "-i",
    "--holding_id",
    default=None,
    type=int,
    help="The numeric id of an existing holding to put the file into.",
)
@click.option(
    "-t",
    "--tag",
    default=None,
    type=TagParamType(),
    help="The tags of a holding to put the file into.  If a holding "
    "with the tags already exists then the file will the added to "
    "that holding.  If the holding does not exist then it will be "
    "created with the tags and either a random label or a named label,"
    "if the label parameter is also supplied.  The set of tags must "
    "guarantee uniqueness of the holding.",
)
@click.option(
    "-j", "--json", default=False, type=bool, help="Output the result as JSON."
)
@click.argument("filepath", type=str)
def put(filepath, user, group, job_label, label, holding_id, tag, json):
    try:
        response = put_filelist(
            [filepath], user, group, job_label, label, holding_id, tag
        )
        if json:
            click.echo(json_dumps(response))
        else:
            print_response(response)
    except ConnectionError as ce:
        raise click.UsageError(ce)
    except AuthenticationError as ae:
        raise click.UsageError(ae)
    except RequestError as re:
        raise click.UsageError(re)


"""Get files command"""


@nlds_client.command("get", help=f"Get a single file.{user_help_text}")
@click.option(
    "-u", "--user", default=None, type=str, help="The username to get a file for."
)
@click.option(
    "-g", "--group", default=None, type=str, help="The group to get a file for."
)
@click.option(
    "-A",
    "--groupall",
    default=False,
    is_flag=True,
    help="Get a file that belongs to a group, rather than a single " "user",
)
@click.option(
    "-r",
    "--target",
    default=None,
    type=click.Path(exists=True),
    help="The target path for the retrieved file.  Default is to "
    "retrieve the file to its original path.",
)
@click.option(
    "-l",
    "--label",
    default=None,
    type=str,
    help="The label of the holding to retrieve the file from.  This "
    "can be a regular expression (regex).",
)
@click.option(
    "-b",
    "--job_label",
    default=None,
    type=str,
    help="An optional label for the GET job, that can be viewed when "
    "using the stat command",
)
@click.option(
    "-i",
    "--holding_id",
    default=None,
    type=int,
    help="The id of the holding to retrieve the file from.",
)
@click.option(
    "-t",
    "--tag",
    default=None,
    type=TagParamType(),
    help="The tag(s) of the holding to retrieve the file from.",
)
@click.option(
    "-j", "--json", default=False, type=bool, help="Output the result as JSON."
)
@click.argument("filepath", type=str)
def get(
    filepath, user, group, groupall, target, job_label, label, holding_id, tag, json
):
    try:
        response = get_filelist(
            [filepath], user, group, groupall, target, job_label, label, holding_id, tag
        )
        if json:
            click.echo(response)
        else:
            print_response(response)
    except ConnectionError as ce:
        raise click.UsageError(ce)
    except AuthenticationError as ae:
        raise click.UsageError(ae)
    except RequestError as re:
        raise click.UsageError(re)


"""delete files command"""


@nlds_client.command("del", help=f"Delete a single file.{user_help_text}")
@click.option(
    "-u", "--user", default=None, type=str, help="The username to delete a file for."
)
@click.option(
    "-g", "--group", default=None, type=str, help="The group to delete a file for."
)
@click.option(
    "-A",
    "--groupall",
    default=False,
    is_flag=True,
    help="Get files that belong to a group, rather than a single " "user",
)
@click.option(
    "-l",
    "--label",
    default=None,
    type=str,
    help="The label of the holding to delete the file from.  This "
    "can be a regular expression (regex).",
)
@click.option(
    "-b",
    "--job_label",
    default=None,
    type=str,
    help="An optional label for the DEL job, that can be viewed when "
    "using the stat command",
)
@click.option(
    "-i",
    "--holding_id",
    default=None,
    type=int,
    help="The id of the holding to delete the file from.",
)
@click.option(
    "-j", "--json", default=False, type=bool, help="Output the result as JSON."
)
@click.argument("filepath", type=str)
def delete(filepath, user, group, groupall, job_label, label, holding_id, json):
    try:
        response = del_filelist(
            [filepath], user, group, groupall, job_label, label, holding_id
        )
        if json:
            click.echo(json_dumps(response))
        else:
            print_response(response)
    except ConnectionError as ce:
        raise click.UsageError(ce)
    except AuthenticationError as ae:
        raise click.UsageError(ae)
    except RequestError as re:
        raise click.UsageError(re)


"""Put filelist command"""


@nlds_client.command(
    "putlist", help=f"Put a number of files specified in a list.{user_help_text}"
)
@click.argument("filelist", type=str)
@click.option(
    "-u", "--user", default=None, type=str, help="The username to put files for."
)
@click.option(
    "-g", "--group", default=None, type=str, help="The group to put files for."
)
@click.option(
    "-l",
    "--label",
    default=None,
    type=str,
    help="The label of the holding to put files into.  If the holding "
    "already exists then the files will be added to it.  If the "
    "holding does not exist then it will be created with the label. "
    "If this option is omitted then a new holding with a random label "
    "will be created.",
)
@click.option(
    "-b",
    "--job_label",
    default=None,
    type=str,
    help="An optional label for the PUT job, that can be viewed when "
    "using the stat command",
)
@click.option(
    "-i",
    "--holding_id",
    default=None,
    type=int,
    help="The numeric id of an existing holding to put files into.",
)
@click.option(
    "-t",
    "--tag",
    default=None,
    type=TagParamType(),
    help="The tags of a holding to put files into.  If a holding "
    "with the tags already exists then the files will the added to "
    "that holding.  If the holding does not exist then it will be "
    "created with the tags and either a random label or a named label,"
    "if the label parameter is also supplied.  The set of tags must "
    "guarantee uniqueness of the holding.",
)
@click.option(
    "-j", "--json", default=False, type=bool, help="Output the result as JSON."
)
def putlist(filelist, user, group, label, job_label, holding_id, tag, json):
    # read the filelist from the file
    try:
        fh = open(filelist)
        files = fh.readlines()
        fh.close()
    except FileNotFoundError as fe:
        raise click.UsageError(fe)

    try:
        response = put_filelist(files, user, group, job_label, label, holding_id, tag)
        if json:
            click.echo(json_dumps(response))
        else:
            print_response(response)

    except ConnectionError as ce:
        raise click.UsageError(ce)
    except AuthenticationError as ae:
        raise click.UsageError(ae)
    except RequestError as re:
        raise click.UsageError(re)


"""Get filelist command"""
<<<<<<< HEAD


@nlds_client.command(
    "getlist", help=f"Get a number of files specified in a list.{user_help_text}"
)
@click.option(
    "-u", "--user", default=None, type=str, help="The username to get files for."
)
@click.option(
    "-g", "--group", default=None, type=str, help="The group to get files for."
)
@click.option(
    "-A",
    "--groupall",
    default=False,
    is_flag=True,
    help="Get files that belong to a group, rather than a single " "user",
)
@click.option(
    "-t",
    "--target",
    default=None,
    type=click.Path(exists=True),
    help="The target path for the retrieved files.  Default is to "
    "retrieve files to their original path.",
)
@click.option(
    "-l",
    "--label",
    default=None,
    type=str,
    help="The label of the holding(s) to retrieve files from.  This "
    "can be a regular expression (regex).",
)
@click.option(
    "-b",
    "--job_label",
    default=None,
    type=str,
    help="An optional label for the GET job, that can be viewed when "
    "using the stat command",
)
@click.option(
    "-i",
    "--holding_id",
    default=None,
    type=int,
    help="The id of the holding to retrieve files from.",
)
@click.option(
    "-t",
    "--tag",
    default=None,
    type=TagParamType(),
    help="The tag(s) of the holding(s) to retrieve files from.",
)
@click.option(
    "-j", "--json", default=False, type=bool, help="Output the result as JSON."
)
=======
@nlds_client.command("getlist", 
                     help=f"Get a number of files specified in a list.{user_help_text}")
@click.option("-u", "--user", default=None, type=str,
              help="The username to get files for.")
@click.option("-g", "--group", default=None, type=str,
              help="The group to get files for.")
@click.option("-A", "--groupall", default=False, is_flag=True,
              help="Get files that belong to a group, rather than a single "
                   "user")
@click.option("-r", "--target", default=None, type=click.Path(exists=True),
              help="The target path for the retrieved files.  Default is to "
              "retrieve files to their original path.")
@click.option("-l", "--label", default=None, type=str,
              help="The label of the holding(s) to retrieve files from.  This "
              "can be a regular expression (regex).")
@click.option("-b", "--job_label", default=None, type=str, 
              help="An optional label for the GET job, that can be viewed when "
              "using the stat command")
@click.option("-i", "--holding_id", default=None, type=int,
              help="The id of the holding to retrieve files from.")
@click.option("-t", "--tag", default=None, type=TagParamType(),
              help="The tag(s) of the holding(s) to retrieve files from.")
@click.option("-j", "--json", default=False, type=bool,
              help="Output the result as JSON.")
>>>>>>> 92977cc6
@click.argument("filelist", type=str)
def getlist(
    filelist, user, group, groupall, target, job_label, label, holding_id, tag, json
):
    # read the filelist from the file
    try:
        fh = open(filelist)
        files = fh.readlines()
        fh.close()
    except FileNotFoundError as fe:
        raise click.UsageError(fe)

    try:
        response = get_filelist(
            files, user, group, groupall, target, job_label, label, holding_id, tag
        )
        if json:
            click.echo(json_dumps(response))
        else:
            print_response(response)
    except ConnectionError as ce:
        raise click.UsageError(ce)
    except AuthenticationError as ae:
        raise click.UsageError(ae)
    except RequestError as re:
        raise click.UsageError(re)


"""dellist files command"""


@nlds_client.command(
    "dellist", help=f"Delete a number of files specified in a list.{user_help_text}"
)
@click.option(
    "-u", "--user", default=None, type=str, help="The username to delete files for."
)
@click.option(
    "-g", "--group", default=None, type=str, help="The group to delete files for."
)
@click.option(
    "-A",
    "--groupall",
    default=False,
    is_flag=True,
    help="Get files that belong to a group, rather than a single " "user",
)
@click.option(
    "-l",
    "--label",
    default=None,
    type=str,
    help="The label of the holding to delete files from.  This "
    "can be a regular expression (regex).",
)
@click.option(
    "-b",
    "--job_label",
    default=None,
    type=str,
    help="An optional label for the DELLIST job, that can be viewed "
    "when using the stat command",
)
@click.option(
    "-i",
    "--holding_id",
    default=None,
    type=int,
    help="The id of the holding to delete the file from.",
)
@click.option(
    "-j", "--json", default=False, type=bool, help="Output the result as JSON."
)
@click.argument("filelist", type=str)
def dellist(filelist, user, group, groupall, job_label, label, holding_id, json):
    # read the filelist from the file
    try:
        fh = open(filelist)
        files = fh.readlines()
        fh.close()
    except FileNotFoundError as fe:
        raise click.UsageError(fe)

    try:
        req_details = format_request_details(
            user, group, groupall=groupall, label=label, holding_id=holding_id
        )
        response = del_filelist(
            files, user, group, groupall, job_label, label, holding_id
        )
        if response["success"]:
            if json:
                click.echo(response)
            else:
                print_response(response)
        else:
            fail_string = "Failed to delete file(s) with "
            fail_string += req_details
            if "failure" in response["details"]:
                fail_string += "\nReason: " + response["details"]["failure"]
            raise click.UsageError(fail_string)
    except ConnectionError as ce:
        raise click.UsageError(ce)
    except AuthenticationError as ae:
        raise click.UsageError(ae)
    except RequestError as re:
        raise click.UsageError(re)


"""List (holdings) command"""


@nlds_client.command("list", help=f"List holdings.{user_help_text}")
@click.option(
    "-u", "--user", default=None, type=str, help="The username to list holdings for."
)
@click.option(
    "-g", "--group", default=None, type=str, help="The group to list holdings for."
)
@click.option(
    "-A",
    "--groupall",
    default=False,
    is_flag=True,
    help="List holdings that belong to a group, rather than a single " "user",
)
@click.option(
    "-l",
    "--label",
    default=None,
    type=str,
    help="The label of the holding(s) to list.  This can be a regular"
    "expression (regex).",
)
@click.option(
    "-i",
    "--holding_id",
    default=None,
    type=int,
    help="The numeric id of the holding to list.",
)
@click.option(
    "-n",
    "--transaction_id",
    default=None,
    type=str,
    help="The UUID transaction id of the transaction to list.",
)
@click.option(
    "-t",
    "--tag",
    default=None,
    type=TagParamType(),
    help="The tag(s) of the holding(s) to list.",
)
@click.option(
    "-j", "--json", default=False, is_flag=True, help="Output the result as JSON."
)
def list(user, group, groupall, label, holding_id, transaction_id, tag, json):
    #
    try:
        response = list_holding(
            user,
            group,
            groupall=groupall,
            label=label,
            holding_id=holding_id,
            transaction_id=transaction_id,
            tag=tag,
        )
        req_details = format_request_details(
            user, group, groupall=groupall, label=label, holding_id=holding_id, tag=tag
        )
        if response["success"]:
            if json:
                click.echo(json_dumps(response))
            else:
                print_list(response, req_details)
        else:
            fail_string = "Failed to list holding with "
            fail_string += req_details
            if "failure" in response["details"]:
                fail_string += "\nReason: " + response["details"]["failure"]
            raise click.UsageError(fail_string)

    except ConnectionError as ce:
        raise click.UsageError(ce)
    except AuthenticationError as ae:
        raise click.UsageError(ae)
    except RequestError as re:
        raise click.UsageError(re)


"""Stat (monitoring) command"""


@nlds_client.command("stat", help=f"List transactions.{user_help_text}")
@click.option(
    "-u",
    "--user",
    default=None,
    type=str,
    help="The username to list transactions for.",
)
@click.option(
    "-g", "--group", default=None, type=str, help="The group to list transactions for."
)
@click.option(
    "-A",
    "--groupall",
    default=False,
    is_flag=True,
    help="List transactions that belong to a group, rather than a " "single user",
)
@click.option(
    "-i",
    "--id",
    default=None,
    type=int,
    help="The numeric id of the transaction to list.",
)
@click.option(
    "-n",
    "--transaction_id",
    default=None,
    type=str,
    help="The UUID transaction id of the transaction to list.",
)
@click.option(
    "-b",
    "--job_label",
    default=None,
    type=str,
    help="The job label of the transaction(s) to list.",
)
@click.option(
    "-a",
    "--api_action",
    default=None,
    type=str,
    help="The api action of the transactions to list. Options: get | "
    "put | getlist | putlist",
)
@click.option(
    "-s",
    "--state",
    default=None,
    type=str,
    help="The state of the transactions to list.  Options: "
    "INITIALISING | ROUTING | SPLITTING | INDEXING | "
    "TRANSFER_PUTTING | CATALOG_PUTTING | CATALOG_GETTING | "
    "TRANSFER_GETTING | COMPLETE | FAILED",
)
@click.option(
    "-j",
    "--json",
    default=False,
    type=bool,
    is_flag=True,
    help="Output the result as JSON.",
)
def stat(user, group, groupall, id, transaction_id, job_label, api_action, state, json):
    try:
        response = monitor_transactions(
            user,
            group,
            groupall=groupall,
            idd=id,
            transaction_id=transaction_id,
            job_label=job_label,
            api_action=api_action,
            state=state,
        )
        req_details = format_request_details(
            user,
            group,
            groupall=groupall,
            id=id,
            transaction_id=transaction_id,
            state=state,
            api_action=api_action,
        )
        if response["success"]:
            if json:
                click.echo(json_dumps(response))
            else:
                print_stat(response, req_details)
        else:
            fail_string = "Failed to get status of transaction(s) with "
            fail_string += req_details
            if "failure" in response["details"]:
                fail_string += "\nReason: " + response["details"]["failure"]
            raise click.UsageError(fail_string)
    except ConnectionError as ce:
        raise click.UsageError(ce)
    except AuthenticationError as ae:
        raise click.UsageError(ae)
    except RequestError as re:
        raise click.UsageError(re)


"""Find (files) command"""


@nlds_client.command("find", help=f"Find and list files.{user_help_text}")
@click.option(
    "-u", "--user", default=None, type=str, help="The username to find files for."
)
@click.option(
    "-g", "--group", default=None, type=str, help="The group to find files for."
)
@click.option(
    "-A",
    "--groupall",
    default=False,
    is_flag=True,
    help="Find files that belong to a group, rather than a single " "user",
)
@click.option(
    "-l",
    "--label",
    default=None,
    type=str,
    help="The label of the holding which the files belong to.  This "
    "can be a regular expression (regex).",
)
@click.option(
    "-i",
    "--holding_id",
    default=None,
    type=int,
    help="The numeric id of the holding which the files belong to.",
)
@click.option(
    "-n",
    "--transaction_id",
    default=None,
    type=str,
    help="The UUID transaction id of the transaction to list.",
)
@click.option(
    "-p",
    "--path",
    default=None,
    type=str,
    help="The path of the files to find.  This can be a regular " "expression (regex)",
)
@click.option(
    "-t",
    "--tag",
    default=None,
    type=TagParamType(),
    help="The tag(s) of the holding(s) to find files within.",
)
@click.option(
    "-j",
    "--json",
    default=False,
    type=bool,
    is_flag=True,
    help="Output the result as JSON.",
)
@click.option(
    "-1",
    "--simple",
    default=False,
    type=bool,
    is_flag=True,
    help="Output the list of files, one per line, filepath only.",
)
@click.option(
    "-U",
    "--url",
    default=False,
    type=bool,
    is_flag=True,
    help="Output the URL for the file on the object storage.",
)
def find(
    user,
    group,
    groupall,
    label,
    holding_id,
    transaction_id,
    path,
    tag,
    json,
    simple,
    url,
):
    #
    try:
        response = find_file(
            user,
            group,
            groupall=groupall,
            label=label,
            holding_id=holding_id,
            transaction_id=transaction_id,
            path=path,
            tag=tag,
        )
        req_details = format_request_details(
            user,
            group,
            groupall=groupall,
            label=label,
            holding_id=holding_id,
            tag=tag,
            transaction_id=transaction_id,
        )
        if response["success"]:
            if json:
                click.echo(json_dumps(response))
            else:
                print_find(response, req_details, simple, url)
        else:
            fail_string = "Failed to list files with "
            fail_string += req_details
            if response["details"]["failure"]:
                fail_string += "\n" + response["details"]["failure"]
            raise click.UsageError(fail_string)

    except ConnectionError as ce:
        raise click.UsageError(ce)
    except AuthenticationError as ae:
        raise click.UsageError(ae)
    except RequestError as re:
        raise click.UsageError(re)


"""Meta command"""


@nlds_client.command("meta", help=f"Alter metadata for a holding.{user_help_text}")
@click.option(
    "-u",
    "--user",
    default=None,
    type=str,
    help="The username to use when changing metadata for a holding.",
)
@click.option(
    "-g",
    "--group",
    default=None,
    type=str,
    help="The group to use when changing metadata for a holding.",
)
@click.option(
    "-l",
    "--label",
    default=None,
    type=str,
    help="The label of the holding to change metadata for.  This can "
    "be a regular expression (regex)",
)
@click.option(
    "-i",
    "--holding_id",
    default=None,
    type=int,
    help="The numeric id of the holding to change metadata for.",
)
@click.option(
    "-t",
    "--tag",
    default=None,
    type=TagParamType(),
    help="The tag(s) of the holding(s) to change metadata for.",
)
@click.option(
    "-L", "--new_label", default=None, type=str, help="The new label for the holding."
)
@click.option(
    "-T",
    "--new_tag",
    default=None,
    type=TagParamType(),
    help="The new tag(s) for the holding.",
)
@click.option(
    "-D",
    "--del_tag",
    default=None,
    type=TagParamType(),
    help="Delete a tag from the holding.",
)
@click.option(
    "-j",
    "--json",
    default=False,
    type=bool,
    is_flag=True,
    help="Output the result as JSON.",
)
def meta(user, group, label, holding_id, tag, new_label, new_tag, del_tag, json):
    #
    try:
        req_details = format_request_details(
            user, group, label=label, holding_id=holding_id, tag=tag
        )
        response = change_metadata(
            user, group, label, holding_id, tag, new_label, new_tag, del_tag
        )
        if response["success"] > 0:
            if json:
                click.echo(json_dumps(response))
            else:
                print_meta(response, req_details)
        else:
            fail_string = "Failed to change metadata on holding with "
            fail_string += req_details
            if response["details"]["failure"]:
                fail_string += "\n" + response["details"]["failure"]
            raise click.UsageError(fail_string)

    except ConnectionError as ce:
        raise click.UsageError(ce)
    except AuthenticationError as ae:
        raise click.UsageError(ae)
    except RequestError as re:
        raise click.UsageError(re)


def main():
    nlds_client(prog_name="nlds")


if __name__ == "__main__":
    nlds_client()<|MERGE_RESOLUTION|>--- conflicted
+++ resolved
@@ -1,6 +1,5 @@
 #! /usr/bin/env python
 import click
-<<<<<<< HEAD
 from nlds_client.clientlib.transactions import (
     get_filelist,
     put_filelist,
@@ -16,17 +15,6 @@
     RequestError,
     AuthenticationError,
 )
-=======
-from json import dumps as json_dumps
-
-from nlds_client.clientlib.transactions import (get_filelist, put_filelist,
-                                                list_holding, find_file,
-                                                monitor_transactions,
-                                                get_transaction_state,
-                                                change_metadata)
-from nlds_client.clientlib.exceptions import ConnectionError, RequestError, \
-                                             AuthenticationError
->>>>>>> 92977cc6
 from nlds_client.clientlib.config import get_user, get_group, load_config
 
 json = False
@@ -707,7 +695,6 @@
 
 
 """Get filelist command"""
-<<<<<<< HEAD
 
 
 @nlds_client.command(
@@ -767,7 +754,6 @@
 @click.option(
     "-j", "--json", default=False, type=bool, help="Output the result as JSON."
 )
-=======
 @nlds_client.command("getlist", 
                      help=f"Get a number of files specified in a list.{user_help_text}")
 @click.option("-u", "--user", default=None, type=str,
@@ -792,7 +778,6 @@
               help="The tag(s) of the holding(s) to retrieve files from.")
 @click.option("-j", "--json", default=False, type=bool,
               help="Output the result as JSON.")
->>>>>>> 92977cc6
 @click.argument("filelist", type=str)
 def getlist(
     filelist, user, group, groupall, target, job_label, label, holding_id, tag, json
@@ -806,9 +791,8 @@
         raise click.UsageError(fe)
 
     try:
-        response = get_filelist(
-            files, user, group, groupall, target, job_label, label, holding_id, tag
-        )
+        response = get_filelist(files, user, group, groupall, target, job_label,
+                                label, holding_id, tag)
         if json:
             click.echo(json_dumps(response))
         else:
