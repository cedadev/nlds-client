#! /usr/bin/env python
import click
from nlds_client.clientlib.transactions import (get_filelist, put_filelist,
                                                list_holding, find_file,
                                                monitor_transactions,
                                                get_transaction_state,
                                                change_metadata)
from nlds_client.clientlib.exceptions import ConnectionError, RequestError, \
                                             AuthenticationError
from nlds_client.clientlib.config import get_user, get_group, load_config

json=False

@click.group()
def nlds_client():
    pass

"""Custom class for tags in the format key:value 
(i.e. using the colon as separator between key and value."""

class TagParamType(click.ParamType):
    name = "tag"

    def __init__(self):
        self.tag_dict = {}

    def convert(self, value, param, ctx):
        try:
            substrs = value.replace(" ","").split(",")
            for s in substrs:
                k, v = s.split(":")
                self.tag_dict[k] = v
        except ValueError:
            self.fail(
                f"{value!r} is not a valid (list of) tag(s)", param, ctx
            )
        return self.tag_dict

def integer_permissions_to_string(intperm):
    octal = oct(intperm)[2:]
    result = ""
    value_letters = [(4,"r"),(2,"w"),(1,"x")]
    # Iterate over each of the digits in octal
    for digit in [int(n) for n in str(octal)]:
        # Check for each of the permissions values
        for value, letter in value_letters:
            if digit >= value:
                result += letter
                digit -= value
            else:
                result += '-'
    return result


def pretty_size(size):
    '''Returns file size in human readable format'''

    suffixes = [("B", 1), 
                ("K", 1000), 
                ("M", 1000000), 
                ("G", 1000000000), 
                ("T", 1000000000000)]
    level_up_factor = 2000.0
    for suf, multipler in suffixes:
        if float(size) / multipler > level_up_factor:
            continue
        else:
            return round(size / float(multipler), 2).__str__() + suf
    return round(size / float(multipler), 2).__str__() + suf


def format_request_details(user, group, label=None, holding_id=None, 
                           tag=None, id=None, transaction_id=None, sub_id=None,
                           state=None, retry_count=None, api_action=None,
                           job_label=None):
    config = load_config()
    out = ""
    user = get_user(config, user)
    out += f"user:{user}, "
    
    group = get_group(config, group)
    out += f"group:{group}, "

    if label:
        out += f"label:{label}, "
    if id:
        out += f"id:{id}, "
    if holding_id:
        out += f"holding_id:{holding_id}, "
    if tag:
        out += f"tag:{tag}, "
    if transaction_id:
        out += f"transaction_id:{transaction_id}, "
    if job_label:
        out += f"job_label:{job_label}, "
    if sub_id:
        out += f"sub_id:{sub_id}, "
    if state:
        out += f"state:{state}, "
    if retry_count:
        out += f"retry_count:{retry_count}, "
    if api_action:
        out += f"api-action:{api_action}, "
    return out[:-2]


def print_list(response: dict, req_details):
    """Print out the response from the list command"""
    n_holdings = len(response['data']['holdings'])
    list_string = "Listing holding" 
    if n_holdings > 1:
        list_string += "s"
    list_string += " for "
    list_string += req_details
    click.echo(list_string)
    if n_holdings == 1:
        h = response['data']['holdings'][0]
        click.echo(f"{'':<4}{'id':<16}: {h['id']}")
        click.echo(f"{'':<4}{'label':<16}: {h['label']}")
        click.echo(f"{'':<4}{'ingest time':<16}: {h['date'].replace('T',' ')}")
        # click.echo(f"{'':<4}{'user':<16}: {h['user']}")
        # click.echo(f"{'':<4}{'group':<16}: {h['group']}")
        if 'transactions' in h:
            trans_str = ""
            for t in h['transactions']:
                trans_str += t + f"\n{'':<22}" 
            click.echo(f"{'':<4}{'transaction id':<16}: {trans_str[:-23]}")
        if 'tags' in h and len(h['tags']) > 0:
            tags_str = ""
            for t in h['tags']:
                tags_str += f"{t} : {h['tags'][t]}\n{'':22}"
            click.echo(f"{'':<4}{'tags':<16}: {tags_str[:-23]}")
    else:
        # click.echo(f"{'':<4}{'id':<6}{'label':<16}{'user':<16}{'group':<16}")
        click.echo(f"{'':<4}{'id':<6}{'label':<16}{'ingest time':<32}")
        for h in response['data']['holdings']:
            click.echo(
                # f"{'':<4}{h['id']:<6}{h['label']:<16}{h['user']:<16}{h['group']:<16}"
                f"{'':<4}{h['id']:<6}{h['label']:<16}{h['date'].replace('T',' '):<32}"
            )


def print_single_stat(response: dict, req_details):
    """Print a single status in more detail, with a list of failed files if
    necessary"""
    stat_string = "State of transaction for "
    stat_string += req_details
    click.echo(stat_string)
    # still looping over the keys, just in case more than one state returned
    for tr in response['data']['records']:
        state, _ = get_transaction_state(tr)
        if state == None:
            continue
        click.echo(f"{'':<4}{'id':<16}: {tr['id']}")
        click.echo(f"{'':<4}{'user':<16}: {tr['user']}")
        click.echo(f"{'':<4}{'group':<16}: {tr['group']}")
        click.echo(f"{'':<4}{'action':<16}: {tr['api_action']}")
        click.echo(f"{'':<4}{'transaction id':<16}: {tr['transaction_id']}")
        if 'label' in tr:
<<<<<<< HEAD
            click.echo(f"{'':<4}{'label':<15}: {tr['label']}")
        click.echo(f"{'':<4}{'creation time':<15}: {(tr['creation_time']).replace('T',' ')}")
        click.echo(f"{'':<4}{'job_state':<15}: {state}")
        click.echo(f"{'':<4}{'sub records':<15}->")
=======
            click.echo(f"{'':<4}{'label':<16}: {tr['label']}")
        click.echo(f"{'':<4}{'creation time':<16}: {(tr['creation_time']).replace('T',' ')}")
        click.echo(f"{'':<4}{'state':<16}: {state}")
        if 'warnings' in tr:
            warn_str = ""
            for w in tr['warnings']:
                warn_str += w + f"\n{'':<22}" 
            click.echo(f"{'':<4}{'warnings':<16}: {warn_str[:-23]}")

        click.echo(f"{'':<4}{'sub records':<16}->")
>>>>>>> 0bae58ac
        for sr in tr['sub_records']:
            click.echo(f"{'':4}{'+':<4} {'id':<13}: {sr['id']}")
            click.echo(f"{'':<9}{'sub_id':<13}: {sr['sub_id']}")
            click.echo(f"{'':<9}{'state':<13}: {sr['state']}")
            click.echo(f"{'':<9}{'retries':<13}: {sr['retry_count']}")
            click.echo(f"{'':<9}{'last update':<13}: {(sr['last_updated']).replace('T',' ')}")
        
            if len(sr['failed_files']) > 0:
                click.echo(f"{'':<9}{'failed files':<13}->")
                for ff in sr['failed_files']:
                    click.echo(f"{'':<9}{'+':<4} {'filepath':<8} : {ff['filepath']}")
                    click.echo(f"{'':<9}{'':>4} {'reason':<8} : {ff['reason']}")


def print_multi_stat(response: dict, req_details):
    """Print a multi-line set of status"""
    stat_string = "State of transactions for "
    stat_string += req_details
    click.echo(stat_string)
    click.echo(f"{'':<4}{'id':<6}{'action':<16}{'job label':<16}"
                f"{'label':<16}{'state':<23}{'last update':<20}")
    for tr in response['data']['records']:
        state, time = get_transaction_state(tr)
        if state == None:
            continue
        time = time.isoformat().replace("T"," ")
        if 'label' in tr:
            label = tr['label']
        else:
            label = ""
        if 'job_label' in tr and tr['job_label']:
            job_label = tr['job_label']
        else:
            job_label = "" #tr['transaction_id'][0:8]
        click.echo(f"{'':<4}{tr['id']:<6}{tr['api_action']:<16}"
                   f"{job_label:16}{label:16}"
                   f"{state:<23}{time:<20}")


def print_stat(response: dict, req_details):
    """Print out the response from the list command"""
    L = len(response['data']['records'])
    if L == 0:
        click.echo("No transactions found")
    elif L == 1:
        print_single_stat(response, req_details)
    else:
        print_multi_stat(response, req_details)


def __count_files(response:dict):
    """Count the number of files returned from a find query"""
    n_files = 0
    for h in response['data']['holdings']:
        holding = response['data']['holdings'][h]
        for t in holding['transactions']:
            transaction = holding['transactions'][t]
            n_files += len(transaction['filelist'])
    return n_files


def print_single_file(response):
    """Print (full) details of one file"""
    # NRM - note: still using loops over dictionary keys as its
    # 1. easier than trying to just use the first key
    # 2. a bit more robust - in case more than one file matches, for example, in
    # separate holdings
    for hkey in response['data']['holdings']:
        h = response['data']['holdings'][hkey]
        for tkey in h['transactions']:
            t = h['transactions'][tkey]
            time = t['ingest_time'].replace("T", " ")
            for f in t['filelist']:
                click.echo(f"{'':<4}{'path':<16}: {f['original_path']}")
                click.echo(f"{'':<4}{'type':<16}: {f['path_type']}")
                if (f['link_path']):
                    click.echo(f"{'':<4}{'link path':<16}: {f['link_path']}")
                size = pretty_size(f['size'])
                click.echo(f"{'':<4}{'size':<16}: {size}")
                click.echo(f"{'':<4}{'user uid':<16}: {f['user']}")
                click.echo(f"{'':<4}{'group gid':<16}: {f['group']}")
                click.echo(
                    f"{'':<4}{'permissions':<16}: "
                    f"{integer_permissions_to_string(f['permissions'])}"
                )
                click.echo(f"{'':<4}{'ingest time':<16}: {time}")
                # locations
                stls = " "
                for s in f['locations']:
                    stls += s['storage_type']+", "

                click.echo(f"{'':<4}{'storage location':<16}:{stls[0:-2]}")


def print_multi_file(response):
    click.echo(f"{'':<4}{'h-id':<6}{'h-label':<16}{'path':<64}{'size':<8}{'time':<12}")
    for hkey in response['data']['holdings']:
        h = response['data']['holdings'][hkey]
        for tkey in h['transactions']:
            t = h['transactions'][tkey]
            time = t['ingest_time'].replace("T", " ")
            for f in t['filelist']:
                size = pretty_size(f['size'])
                click.echo(f"{'':4}{h['holding_id']:<6}{h['label']:<16}"
                           f"{f['original_path']:<64}{size:<8}"
                           f"{time:<12}")


def print_find(response:dict, req_details):
    """Print out the response from the find command"""
    n_holdings = len(response['data']['holdings'])
    list_string = "Listing files for holding"
    if n_holdings > 1:
        list_string += "s"
    list_string += " for "
    list_string += req_details
    click.echo(list_string)
    # get total number of files
    n_files = __count_files(response)
    if (n_files == 1):
        print_single_file(response)
    else:
        print_multi_file(response)


def print_meta(response:dict, req_details):
    """Print out the response from the meta command"""
    meta_string = "Changed metadata for holding for "
    meta_string += req_details
    click.echo(meta_string)
    for h in response['data']['holdings']:
        click.echo(f"{'':<4}{'id':<4}: {h['id']}")
        click.echo(f"{'':<8}old metadata: ")
        click.echo(f"{'':<12}{'label':<8}: {h['old_meta']['label']}")
        click.echo(f"{'':<12}{'tags':<8}: {h['old_meta']['tags']}")
        click.echo(f"{'':<8}new metadata: ")
        click.echo(f"{'':<12}{'label':<8}: {h['new_meta']['label']}")
        click.echo(f"{'':<12}{'tags':<8}: {h['new_meta']['tags']}")


"""Put files command"""
@nlds_client.command("put", help="Put a single file.")
@click.option("-u", "--user", default=None, type=str,
              help="The username to put the file for.")
@click.option("-g", "--group", default=None, type=str,
              help="The group to put the file for.")
@click.option("-l", "--label", default=None, type=str,
              help="The label of the holding to put the file into.  If the "
              "holding already exists then the file will be added to it.  If the "
              "holding does not exist then it will be created with the label. "
              "If this option is omitted then a new holding with a random label "
              "will be created.")
@click.option("-b", "--job_label", default=None, type=str, 
              help="An optional label for the PUT job, that can be viewed when "
              "using the stat command")
@click.option("-i", "--holding_id", default=None, type=int,
              help="The numeric id of an existing holding to put the file into.")
@click.option("-t", "--tag", default=None, type=TagParamType(),
              help="The tags of a holding to put the file into.  If a holding "
              "with the tags already exists then the file will the added to "
              "that holding.  If the holding does not exist then it will be "
              "created with the tags and either a random label or a named label,"
              "if the label parameter is also supplied.  The set of tags must "
              "guarantee uniqueness of the holding.")
@click.option("-j", "--json", default=False, type=bool,
              help="Output the result as JSON.")
@click.argument("filepath", type=str)
def put(filepath, user, group, job_label,
        label, holding_id, tag, json):
    try:
        response = put_filelist([filepath], user, group, job_label,
                                label, holding_id, tag)
        if json:
            click.echo(response)
        else:
            click.echo(response['msg'].strip('\n'))
    except ConnectionError as ce:
        raise click.UsageError(ce)
    except AuthenticationError as ae:
        raise click.UsageError(ae)
    except RequestError as re:
        raise click.UsageError(re)


user_help_text = (" If no user or group is given then these values will "
                  "default to the user:default_user and user:default values "
                  "in the ~/.nlds-config file.")

"""Get files command"""
@nlds_client.command("get", 
                     help=f"Get a single file.{user_help_text}")

@click.option("-u", "--user", default=None, type=str,
              help="The username to get a file for.")
@click.option("-g", "--group", default=None, type=str,
              help="The group to get a file for.")
@click.option("-r", "--target", default=None, type=click.Path(exists=True),
              help="The target path for the retrieved file.  Default is to "
              "retrieve the file to its original path.")
@click.option("-l", "--label", default=None, type=str,
              help="The label of the holding to retrieve the file from.  This "
              "can be a regular expression (regex).")
@click.option("-b", "--job_label", default=None, type=str, 
              help="An optional label for the GET job, that can be viewed when "
              "using the stat command")
@click.option("-i", "--holding_id", default=None, type=int,
              help="The id of the holding to retrieve the file from.")
@click.option("-t", "--tag", default=None, type=TagParamType(),
              help="The tag(s) of the holding to retrieve the file from.")
@click.option("-j", "--json", default=False, type=bool,
              help="Output the result as JSON.")
@click.argument("filepath", type=str)
def get(filepath, user, group, target, job_label,
        label, holding_id, tag, json):
    try:
        response = get_filelist([filepath], user, group, target, job_label,
                                label, holding_id, tag)
        if json:
            click.echo(response)
        else:
            click.echo(response['msg'].strip('\n'))
    except ConnectionError as ce:
        raise click.UsageError(ce)
    except AuthenticationError as ae:
        raise click.UsageError(ae)
    except RequestError as re:
        raise click.UsageError(re)


"""Put filelist command"""
@nlds_client.command("putlist", 
                     help=f"Put a number of files specified in a list.{user_help_text}")
@click.argument("filelist", type=str)
@click.option("-u", "--user", default=None, type=str,
              help="The username to put files for.")
@click.option("-g", "--group", default=None, type=str,
              help="The group to put files for.")
@click.option("-l", "--label", default=None, type=str,
              help="The label of the holding to put files into.  If the holding "
              "already exists then the files will be added to it.  If the "
              "holding does not exist then it will be created with the label. "
              "If this option is omitted then a new holding with a random label "
              "will be created.")
@click.option("-b", "--job_label", default=None, type=str, 
              help="An optional label for the PUT job, that can be viewed when "
              "using the stat command")
@click.option("-i", "--holding_id", default=None, type=int,
              help="The numeric id of an existing holding to put files into.")
@click.option("-t", "--tag", default=None, type=TagParamType(),
              help="The tags of a holding to put files into.  If a holding "
              "with the tags already exists then the files will the added to "
              "that holding.  If the holding does not exist then it will be "
              "created with the tags and either a random label or a named label,"
              "if the label parameter is also supplied.  The set of tags must "
              "guarantee uniqueness of the holding.")
@click.option("-j", "--json", default=False, type=bool,
              help="Output the result as JSON.")
def putlist(filelist, user, group, label, job_label, 
            holding_id, tag, json):
    # read the filelist from the file
    try:
        fh = open(filelist)
        files = fh.readlines()
        fh.close()
    except FileNotFoundError as fe:
        raise click.UsageError(fe)

    try:
        response = put_filelist(files, user, group, job_label,
                                label, holding_id, tag)
        if json:
            click.echo(response)
        else:
            click.echo(response['msg'].strip('\n'))

    except ConnectionError as ce:
        raise click.UsageError(ce)
    except AuthenticationError as ae:
        raise click.UsageError(ae)
    except RequestError as re:
        raise click.UsageError(re)


"""Get filelist command"""
@nlds_client.command("getlist", 
                     help=f"Get a number of files specified in a list.{user_help_text}")
@click.option("-u", "--user", default=None, type=str,
              help="The username to get files for.")
@click.option("-g", "--group", default=None, type=str,
              help="The group to get files for.")
@click.option("-t", "--target", default=None, type=click.Path(exists=True),
              help="The target path for the retrieved files.  Default is to "
              "retrieve files to their original path.")
@click.option("-l", "--label", default=None, type=str,
              help="The label of the holding(s) to retrieve files from.  This "
              "can be a regular expression (regex).")
@click.option("-b", "--job_label", default=None, type=str, 
              help="An optional label for the GET job, that can be viewed when "
              "using the stat command")
@click.option("-i", "--holding_id", default=None, type=int,
              help="The id of the holding to retrieve files from.")
@click.option("-t", "--tag", default=None, type=TagParamType(),
              help="The tag(s) of the holding(s) to retrieve files from.")
@click.option("-j", "--json", default=False, type=bool,
              help="Output the result as JSON.")
@click.argument("filelist", type=str)
def getlist(filelist, user, group, target, job_label,  
            label, holding_id, tag, json):
    # read the filelist from the file
    try:
        fh = open(filelist)
        files = fh.readlines()
        fh.close()
    except FileNotFoundError as fe:
        raise click.UsageError(fe)

    try:
        response = get_filelist(files, user, group, target, job_label,
                                label, holding_id, tag)
        if json:
            click.echo(response)
        else:
            click.echo(response['msg'].strip('\n'))
    except ConnectionError as ce:
        raise click.UsageError(ce)
    except AuthenticationError as ae:
        raise click.UsageError(ae)
    except RequestError as re:
        raise click.UsageError(re)


"""List (holdings) command"""
@nlds_client.command("list", 
                     help=f"List holdings.{user_help_text}")
@click.option("-u", "--user", default=None, type=str,
              help="The username to list holdings for.")
@click.option("-g", "--group", default=None, type=str,
              help="The group to list holdings for.")
@click.option("-l", "--label", default=None, type=str,
              help="The label of the holding(s) to list.  This can be a regular"
              "expression (regex).")
@click.option("-i", "--holding_id", default=None, type=int,
              help="The numeric id of the holding to list.")
@click.option("-n", "--transaction_id", default=None, type=str,
              help="The UUID transaction id of the transaction to list.")
@click.option("-t", "--tag", default=None, type=TagParamType(),
              help="The tag(s) of the holding(s) to list.")
@click.option("-j", "--json", default=False, is_flag=True,
              help="Output the result as JSON.")
def list(user, group, label, holding_id, transaction_id, tag, json):
    # 
    try:
        response = list_holding(
            user, group, label, holding_id, transaction_id, tag
        )
        req_details = format_request_details(
            user, group, label=label, holding_id=holding_id, tag=tag
        )
        if response['success']:
            if json:
                click.echo(response)
            else:
                print_list(response, req_details)
        else:
            fail_string = "Failed to list holding with "
            fail_string += req_details
            if 'failure' in response['details']:
                fail_string += "\nReason: " + response['details']['failure']
            raise click.UsageError(fail_string)

    except ConnectionError as ce:
        raise click.UsageError(ce)
    except AuthenticationError as ae:
        raise click.UsageError(ae)
    except RequestError as re:
        raise click.UsageError(re)


"""Stat (monitoring) command"""
@nlds_client.command("stat", 
                     help=f"List transactions.{user_help_text}")
@click.option("-u", "--user", default=None, type=str,
              help="The username to list transactions for.")
@click.option("-g", "--group", default=None, type=str,
              help="The group to list transactions for.")
@click.option("-i", "--id", default=None, type=int,
              help="The numeric id of the transaction to list.")
@click.option("-n", "--transaction_id", default=None, type=str,
              help="The UUID transaction id of the transaction to list.")
@click.option("-b", "--job_label", default=None, type=str,
              help="The job label of the transaction(s) to list.")
@click.option("-a", "--api_action", default=None, type=str,
              help="The api action of the transactions to list. Options: get | "
              "put | getlist | putlist")
@click.option("-s", "--state", default=None, type=str,
              help="The state of the transactions to list.  Options: "
              "INITIALISING | ROUTING | SPLITTING | INDEXING | "
              "TRANSFER_PUTTING | CATALOG_PUTTING | CATALOG_GETTING | "
              "TRANSFER_GETTING | COMPLETE | FAILED")
@click.option("-j", "--json", default=False, type=bool, is_flag=True,
              help="Output the result as JSON.")
def stat(user, group, id, transaction_id, job_label, api_action, state, json):
    try:
        response = monitor_transactions(
            user, group, id, transaction_id, job_label, api_action, state,
        )
        req_details = format_request_details(
                user, group, id=id, transaction_id=transaction_id, state=state, 
                api_action=api_action,
            )
        if response['success']:
            if json:
                click.echo(response)
            else:
                print_stat(response, req_details)
        else:
            fail_string = "Failed to get status of transaction(s) with "
            fail_string += req_details
            if 'failure' in response['details']:
                fail_string += "\nReason: " + response['details']['failure']
            raise click.UsageError(fail_string)
    except ConnectionError as ce:
        raise click.UsageError(ce)
    except AuthenticationError as ae:
        raise click.UsageError(ae)
    except RequestError as re:
        raise click.UsageError(re)


"""Find (files) command"""
@nlds_client.command("find", 
                     help=f"Find and list files.{user_help_text}")
@click.option("-u", "--user", default=None, type=str,
              help="The username to find files for.")
@click.option("-g", "--group", default=None, type=str,
              help="The group to find files for.")
@click.option("-l", "--label", default=None, type=str,
              help="The label of the holding which the files belong to.  This "
              "can be a regular expression (regex).")
@click.option("-i", "--holding_id", default=None, type=int,
              help="The numeric id of the holding which the files belong to.")
@click.option("-n", "--transaction_id", default=None, type=str,
              help="The UUID transaction id of the transaction to list.")
@click.option("-p", "--path", default=None, type=str,
              help="The path of the files to find.  This can be a regular "
              "expression (regex)")
@click.option("-t", "--tag", default=None, type=TagParamType(),
              help="The tag(s) of the holding(s) to find files within.")
@click.option("-j", "--json", default=False, type=bool, is_flag=True,
              help="Output the result as JSON.")
def find(user, group, label, holding_id, transaction_id, path, tag, json):
    # 
    try:
        response = find_file(user, group, label, holding_id, 
                             transaction_id, path, tag)
        req_details = format_request_details(
                user, group, label=label, holding_id=holding_id, tag=tag,
                transaction_id=transaction_id
            )
        if response['success']:
            if json:
                click.echo(response)
            else:
                print_find(response, req_details)
        else:
            fail_string = "Failed to list files with "
            fail_string += req_details
            if response['details']['failure']:
                fail_string += "\n" + response['details']['failure']
            raise click.UsageError(fail_string)

    except ConnectionError as ce:
        raise click.UsageError(ce)
    except AuthenticationError as ae:
        raise click.UsageError(ae)
    except RequestError as re:
        raise click.UsageError(re)

"""Meta command"""
@nlds_client.command("meta", 
                     help=f"Alter metadata for a holding.{user_help_text}")
@click.option("-u", "--user", default=None, type=str, 
              help="The username to use when changing metadata for a holding.")
@click.option("-g", "--group", default=None, type=str,
              help="The group to use when changing metadata for a holding.")
@click.option("-l", "--label", default=None, type=str,
              help="The label of the holding to change metadata for.  This can "
              "be a regular expression (regex)")
@click.option("-i", "--holding_id", default=None, type=int,
              help="The numeric id of the holding to change metadata for.")
@click.option("-t", "--tag", default=None, type=TagParamType(),
              help="The tag(s) of the holding(s) to change metadata for.")
@click.option("-L", "--new_label", default=None, type=str,
              help="The new label for the holding.")
@click.option("-T", "--new_tag", default=None, type=TagParamType(),
              help="The new tag(s) for the holding.")
@click.option("-D", "--del_tag", default=None, type=TagParamType(),
              help="Delete a tag from the holding.")
@click.option("-j", "--json", default=False, type=bool, is_flag=True,
              help="Output the result as JSON.")
def meta(user, group, label, holding_id, tag, new_label, new_tag, del_tag, json):
    #
    try:
        req_details = format_request_details(
                user, group, label, holding_id, tag
            )
        response = change_metadata(user, group, label, holding_id, tag,
                                   new_label, new_tag, del_tag)
        if response['success'] > 0:
            if json:
                click.echo(response)
            else:
                print_meta(response, req_details)
        else:
            fail_string = "Failed to change metadata on holding with "
            fail_string += req_details
            if response['details']['failure']:
                fail_string += "\n" + response['details']['failure']
            raise click.UsageError(fail_string)

    except ConnectionError as ce:
        raise click.UsageError(ce)
    except AuthenticationError as ae:
        raise click.UsageError(ae)
    except RequestError as re:
        raise click.UsageError(re)


def main():
    nlds_client(prog_name="nlds")

if __name__ == "__main__":
    nlds_client()<|MERGE_RESOLUTION|>--- conflicted
+++ resolved
@@ -157,12 +157,6 @@
         click.echo(f"{'':<4}{'action':<16}: {tr['api_action']}")
         click.echo(f"{'':<4}{'transaction id':<16}: {tr['transaction_id']}")
         if 'label' in tr:
-<<<<<<< HEAD
-            click.echo(f"{'':<4}{'label':<15}: {tr['label']}")
-        click.echo(f"{'':<4}{'creation time':<15}: {(tr['creation_time']).replace('T',' ')}")
-        click.echo(f"{'':<4}{'job_state':<15}: {state}")
-        click.echo(f"{'':<4}{'sub records':<15}->")
-=======
             click.echo(f"{'':<4}{'label':<16}: {tr['label']}")
         click.echo(f"{'':<4}{'creation time':<16}: {(tr['creation_time']).replace('T',' ')}")
         click.echo(f"{'':<4}{'state':<16}: {state}")
@@ -173,7 +167,6 @@
             click.echo(f"{'':<4}{'warnings':<16}: {warn_str[:-23]}")
 
         click.echo(f"{'':<4}{'sub records':<16}->")
->>>>>>> 0bae58ac
         for sr in tr['sub_records']:
             click.echo(f"{'':4}{'+':<4} {'id':<13}: {sr['id']}")
             click.echo(f"{'':<9}{'sub_id':<13}: {sr['sub_id']}")
