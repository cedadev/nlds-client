--- conflicted
+++ resolved
@@ -462,71 +462,9 @@
         }
     return response_dict
 
-<<<<<<< HEAD
+
 def find_file():
     pass
-=======
-        # build the parameters.  holdings->get requires
-        #    user: str
-        #    group: str
-        input_params = {"user" : user,
-                        "group" : group}
-
-        # add additional / optional components to input params
-        if label is not None:
-            input_params["label"] = label
-        if tag is not None:
-            # convert dict to string
-            tag_str = ""
-            for key in tag:
-                tag_str += key+":"+tag[key]+","
-            input_params["tag"] = str(tag).replace("'","")
-        if holding_id is not None:
-            input_params["holding_id"] = holding_id
-
-        # make the request
-        try:
-            response = requests.get(
-                url,
-                headers = token_headers,
-                params = input_params,
-                verify = get_option(config, 'verify_certificates')
-            )
-        except requests.exceptions.ConnectionError:
-            raise ConnectionError(
-                f"Could not connect to the URL: {url}\n"
-                "Check the ['server']['url'] and ['server']['api'] setting in "
-                f"the {CONFIG_FILE_LOCATION} file."
-            )
-        # process the returned response
-        try:
-            process_transaction_response(response, url, config)
-        except AuthenticationError:
-            # try to get a new token via the refresh method
-            try:
-                auth_token = fetch_oauth2_token_from_refresh(config)
-                continue
-            except (AuthenticationError, RequestError) as ae:
-                # delete the token file ready to try again!
-                if (ae.status_code == requests.codes.unauthorized or
-                    ae.status_code == requests.codes.bad_request):
-                    os.remove(os.path.expanduser(
-                        config['authentication']['oauth_token_file_location']
-                    ))
-                    continue
-                else:
-                    raise ae
-
-        response_dict = json.loads(response.json())
-        response_dict['success'] = True
-        return response_dict
-
-    # If we get to this point then the transaction could not be processed
-    response_dict = {'uuid' : str(transaction_id),
-                     'msg'  : f'PUT transaction with id {transaction_id} failed',
-                     'success' : False
-                    }
-    return response_dict
 
 
 def monitor_transactions(user, group, transaction_id, sub_id, state, 
@@ -644,5 +582,4 @@
         "msg": f"GET transaction for user {user} and group {group} failed",
         "success": False
     }
-    return response_dict
->>>>>>> 9b5b4345
+    return response_dict